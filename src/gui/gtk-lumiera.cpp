/*
  gtk-lumiera.cpp  -  simple placeholder to make the compile work
 
* *****************************************************/

#include <gtkmm.h>
#include <nobug.h>

#include <gtkmm/stock.h>

using namespace Gtk;


#ifdef ENABLE_NLS
#  include <libintl.h>
#endif

<<<<<<< HEAD
#include <libgdl-1.0/gdl/gdl-tools.h>
#include <libgdl-1.0/gdl/gdl-dock.h>
#include <libgdl-1.0/gdl/gdl-dock-item.h>
#include <libgdl-1.0/gdl/gdl-dock-placeholder.h>
#include <libgdl-1.0/gdl/gdl-dock-bar.h>
=======
#include "gtk-lumiera.hpp"
#include "window-manager.hpp"
#include "workspace/workspace-window.hpp"
#include "model/project.hpp"
#include "controller/controller.hpp"
>>>>>>> e5891be0

#include "gtk-lumiera.hpp"

NOBUG_CPP_DEFINE_FLAG(gui);

using namespace Gtk;
using namespace Glib;
using namespace gui;
<<<<<<< HEAD

=======
using namespace gui::workspace;
using namespace gui::model;
using namespace gui::controller;
using namespace std;
>>>>>>> e5891be0

GtkLumiera the_application;


extern "C"
void
start_dummy_gui ()
{
  NOTICE(gui, "Dummy Lumiera GTK-GUI starting....");
  
  int argc =0;
  char *argv[] = {}; // faked command line for GTK
  gui::application().main(argc, argv);
}






namespace gui {

void
GtkLumiera::main(int argc, char *argv[])
{
  Glib::thread_init();

  Main kit(argc, argv);
  
  Glib::set_application_name(get_app_title());

<<<<<<< HEAD
  workspace::WorkspaceWindow main_window;

  kit.run(main_window);
  
}


GtkLumiera&
application()
{
  return the_application;  
}


namespace workspace {
	
WorkspaceWindow::WorkspaceWindow()
: actions(*this)
{
    
  layout = NULL;
  create_ui();
}

WorkspaceWindow::~WorkspaceWindow()
{
  REQUIRE(layout != NULL);
  g_object_unref(layout);
}


void
WorkspaceWindow::create_ui()
{    
  //----- Configure the Window -----//
  set_title(GtkLumiera::AppTitle);
  set_default_size(1024, 768);

  //----- Set up the UI Manager -----//
  // The UI will be nested within a VBox
  add(baseContainer);

  uiManager = Gtk::UIManager::create();
  uiManager->insert_action_group(actions.actionGroup);

  //Layout the actions in a menubar and toolbar:
  Glib::ustring ui_info = 
      "<ui>"
      "  <menubar name='MenuBar'>"
      "    <menu action='FileMenu'>"
      "      <menuitem action='FileQuit'/>"
      "    </menu>"
      "    <menu action='HelpMenu'>"
      "      <menuitem action='HelpAbout'/>"
      "    </menu>"
      "  </menubar>"
      "  <toolbar  name='ToolBar'>"
      "  </toolbar>"
      "</ui>";

  try
    {
      uiManager->add_ui_from_string(ui_info);
    }
  catch(const Glib::Error& ex)
    {
      ERROR(gui, "Building menus failed: %s", ex.what().data());
      return;
    }

  //----- Set up the Menu Bar -----//
  Gtk::Widget* menu_bar = uiManager->get_widget("/MenuBar");
  ASSERT(menu_bar != NULL);
  baseContainer.pack_start(*menu_bar, Gtk::PACK_SHRINK);
  
  //----- Set up the Tool Bar -----//
  Gtk::Toolbar* toolbar = dynamic_cast<Gtk::Toolbar*>(
    uiManager->get_widget("/ToolBar"));
  ASSERT(toolbar != NULL);
  toolbar->set_toolbar_style(TOOLBAR_ICONS);
  baseContainer.pack_start(*toolbar, Gtk::PACK_SHRINK);
  

  //----- Create the Dock -----//
  dock = Glib::wrap(gdl_dock_new());
  layout = gdl_dock_layout_new((GdlDock*)dock->gobj());
  
  dockbar = Glib::wrap(gdl_dock_bar_new ((GdlDock*)dock->gobj()));

  dockContainer.pack_start(*dockbar, PACK_SHRINK);
  dockContainer.pack_end(*dock, PACK_EXPAND_WIDGET);
  baseContainer.pack_start(dockContainer, PACK_EXPAND_WIDGET);
    
  //----- Create the status bar -----//
  statusBar.set_has_resize_grip();
  baseContainer.pack_start(statusBar, PACK_SHRINK);
 
  show_all_children();
  

=======
  Project project;
  Controller controller(project);

  windowManager.init();
  windowManager.set_theme("lumiera_ui.rc");
  windowManager.new_window(project, controller);

  kit.run();
>>>>>>> e5891be0
}

WindowManager&
GtkLumiera::get_window_manager()
{
  return windowManager;
}

  /* -- Actions -- */ 


Actions::Actions(WorkspaceWindow &workspace_window) :
  workspaceWindow(workspace_window),
  is_updating_action_state(false)
{
  workspace_window.signal_show ().connect_notify(sigc::mem_fun(this, &Actions::update_action_state));

  //----- Create the Action Group -----//
  actionGroup = ActionGroup::create();
  
  // File menu
  actionGroup->add(Action::create("FileMenu", _("_File")));
  actionGroup->add(Action::create("FileQuit", Stock::QUIT),
    sigc::mem_fun(*this, &Actions::on_menu_file_quit));

  // Help Menu
  actionGroup->add(Action::create("HelpMenu", _("_Help")) );
  actionGroup->add(Action::create("HelpAbout", _("say hello...")),
  sigc::mem_fun(*this, &Actions::on_menu_help_about) );
}

<<<<<<< HEAD
void
Actions::update_action_state()
{
  is_updating_action_state = true;
  is_updating_action_state = false;
}

/* ===== File Menu Event Handlers ===== */

void
Actions::on_menu_file_quit()
{
  workspaceWindow.hide(); // Closes the main window to stop the Gtk::Main::run().
}

/* ===== Help Menu Event Handlers ===== */

void
Actions::on_menu_help_about()
{
  g_message("Hello Lumi World");
}



}   // namespace workspace


/* ===== Constants ===== */

const gchar* GtkLumiera::AppTitle = "Lumiera";
=======
const Glib::ustring
GtkLumiera::get_app_title()
{
  return "Lumiera";
}

const Glib::ustring
GtkLumiera::get_app_version()
{
  return "0.1-dev";
}
>>>>>>> e5891be0

const Glib::ustring GtkLumiera::get_app_copyright()
{
  return _("© 2008 The Lumiera Team");
}

const Glib::ustring GtkLumiera::get_app_website()
{
  return "www.lumiera.org";
}

const std::vector<Glib::ustring>
GtkLumiera::get_app_authors()
{
  const gchar* app_authors[] = {
    "Joel Holdsworth",
    "Christian Thaeter",
    "Hermann Vosseler",
    "<Other Authors Here>"};
  
  const int count = sizeof(app_authors) / sizeof(gchar*);
  std::vector<Glib::ustring> list(count);
  for(int i = 0; i < count; i++)
    list[i] = app_authors[i];
  return list;
}

GtkLumiera&
application()
{
  return the_application;  
}

}   // namespace gui<|MERGE_RESOLUTION|>--- conflicted
+++ resolved
@@ -15,19 +15,11 @@
 #  include <libintl.h>
 #endif
 
-<<<<<<< HEAD
 #include <libgdl-1.0/gdl/gdl-tools.h>
 #include <libgdl-1.0/gdl/gdl-dock.h>
 #include <libgdl-1.0/gdl/gdl-dock-item.h>
 #include <libgdl-1.0/gdl/gdl-dock-placeholder.h>
 #include <libgdl-1.0/gdl/gdl-dock-bar.h>
-=======
-#include "gtk-lumiera.hpp"
-#include "window-manager.hpp"
-#include "workspace/workspace-window.hpp"
-#include "model/project.hpp"
-#include "controller/controller.hpp"
->>>>>>> e5891be0
 
 #include "gtk-lumiera.hpp"
 
@@ -36,14 +28,7 @@
 using namespace Gtk;
 using namespace Glib;
 using namespace gui;
-<<<<<<< HEAD
-
-=======
-using namespace gui::workspace;
-using namespace gui::model;
-using namespace gui::controller;
-using namespace std;
->>>>>>> e5891be0
+
 
 GtkLumiera the_application;
 
@@ -73,9 +58,8 @@
 
   Main kit(argc, argv);
   
-  Glib::set_application_name(get_app_title());
-
-<<<<<<< HEAD
+  Glib::set_application_name(AppTitle);
+
   workspace::WorkspaceWindow main_window;
 
   kit.run(main_window);
@@ -176,23 +160,8 @@
   show_all_children();
   
 
-=======
-  Project project;
-  Controller controller(project);
-
-  windowManager.init();
-  windowManager.set_theme("lumiera_ui.rc");
-  windowManager.new_window(project, controller);
-
-  kit.run();
->>>>>>> e5891be0
-}
-
-WindowManager&
-GtkLumiera::get_window_manager()
-{
-  return windowManager;
-}
+}
+
 
   /* -- Actions -- */ 
 
@@ -217,7 +186,6 @@
   sigc::mem_fun(*this, &Actions::on_menu_help_about) );
 }
 
-<<<<<<< HEAD
 void
 Actions::update_action_state()
 {
@@ -249,50 +217,18 @@
 /* ===== Constants ===== */
 
 const gchar* GtkLumiera::AppTitle = "Lumiera";
-=======
-const Glib::ustring
-GtkLumiera::get_app_title()
-{
-  return "Lumiera";
-}
-
-const Glib::ustring
-GtkLumiera::get_app_version()
-{
-  return "0.1-dev";
-}
->>>>>>> e5891be0
-
-const Glib::ustring GtkLumiera::get_app_copyright()
-{
-  return _("© 2008 The Lumiera Team");
-}
-
-const Glib::ustring GtkLumiera::get_app_website()
-{
-  return "www.lumiera.org";
-}
-
-const std::vector<Glib::ustring>
-GtkLumiera::get_app_authors()
-{
-  const gchar* app_authors[] = {
-    "Joel Holdsworth",
-    "Christian Thaeter",
-    "Hermann Vosseler",
-    "<Other Authors Here>"};
-  
-  const int count = sizeof(app_authors) / sizeof(gchar*);
-  std::vector<Glib::ustring> list(count);
-  for(int i = 0; i < count; i++)
-    list[i] = app_authors[i];
-  return list;
-}
-
-GtkLumiera&
-application()
-{
-  return the_application;  
-}
-
-}   // namespace gui+
+}   // namespace gui
+
+
+
+/**
+ * Run the Lumiera GTK GUI as standalone application without backend.
+ */
+int
+main (int argc, char *argv[])
+{
+  NOBUG_INIT;
+  gui::application().main(argc, argv);
+  return 0;
+}