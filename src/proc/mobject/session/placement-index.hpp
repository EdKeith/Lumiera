/*
  PLACEMENT-INDEX.hpp  -  tracking individual Placements and their relations
 
  Copyright (C)         Lumiera.org
    2009,               Hermann Vosseler <Ichthyostega@web.de>
 
  This program is free software; you can redistribute it and/or
  modify it under the terms of the GNU General Public License as
  published by the Free Software Foundation; either version 2 of the
  License, or (at your option) any later version.
 
  This program is distributed in the hope that it will be useful,
  but WITHOUT ANY WARRANTY; without even the implied warranty of
  MERCHANTABILITY or FITNESS FOR A PARTICULAR PURPOSE.  See the
  GNU General Public License for more details.
 
  You should have received a copy of the GNU General Public License
  along with this program; if not, write to the Free Software
  Foundation, Inc., 675 Mass Ave, Cambridge, MA 02139, USA.
 
*/


/** @file placement-index.hpp
 ** Core of the session implementation datastructure.
 ** The PlacementIndex is attached to and controlled by the SessionImpl.
 ** Client code is not intended to interface directly to this API. Even
 ** Proc-Layer internal facilities use the session datastructure through
 ** SessionServices. Embedded within the implementation of PlacementIndex
 ** is a flat table structure holding all the Placement instances \em contained
 ** in the session. Any further structuring exists on the logical level only.
 ** 
 ** \par PlacementIndex, PlacementRef and MObjectRef
 ** Objects are attached to the session by adding (copying) a Placement instance,
 ** and doing so creates  a new Placement-ID, which from then on acts as a shorthand for
 ** "the object instance" within the session. As long as this instance isn't removed from
 ** the session / PlacementIndex, a direct (language) reference can be used to work with
 ** "the object instance"; accessing this way is adequate for implementation code living
 ** within Lumiera's Proc-Layer.
 ** 
 ** To avoid the dangerous dependency on a direct reference, external code would rather
 ** rely on the Placement-ID. Moreover, being a simple value, such an ID can be passed
 ** through plain C APIs. PlacementRef is a smart-ptr like wrapper, containing just
 ** such an ID; dereferentiation transparently causes a lookup operation through the
 ** PlacementIndex of the current session. (accessing an invalid PlacementRef throws)
 ** 
 ** When it comes to ownership and lifecycle management, external client code should
 ** use MObjectRef instances. In addition to containing a PlacementRef, these set up
 ** a smart-ptr managing the MObject instance and sharing ownership with the Placement
 ** contained within the PlacementIndex. Usually, the commands expressing any mutating
 ** operations on the session, bind MObjectRef instances as arguments; similarly, the
 ** public API functions on the Session interface (and similar facade interfaces) are
 ** written in terms of MObectRef.
 ** 
 ** \par placement scopes
 ** When adding a Placement to the index, it is mandatory to specify a Scope: this is
 ** another Placement already registered within the index; the new Placement can be thought
 ** off as being located "within" or "below" this scope-defining reference Placement. An
 ** typical example would be the addition of a \c Placement<session::Clip>, specifying 
 ** a \c Placement<session::Track> as scope. Thus, all "object instances" within the 
 ** session are arranged in a tree-like fashion. On creation of the PlacementIndex,
 ** a root element needs to be provided. While this root element has a meaning for
 ** the session, within the index it is just a scope-providing element.
 ** Note that a non-empty scope can't be deleted from the Index.
 ** 
 ** \par querying and contents discovery
 ** As "the object instance within the session" is synonymous to the placement instance
 ** managed by PlacementIndex, the (hash)-ID of such a placement can be used as an
 ** object identifier (it is implemented as LUID and stored within the Placement instance).
 ** Thus, a basic operation of the index is to fetch a (language) reference to a Placement,
 ** given this hash-ID. Another basic operation is to retrieve the scope an given object
 ** is living in, represented by the Placement defining this scope (called "scope top").
 ** The reverse operation is also possible: given a scope-defining Placement, we can
 ** \em discover all the other Placements directly contained within this scope:
 ** \c getReferrers(ID) returns an (possibly empty) "Lumiera Forward Iterator",
 ** allowing to enumerate the nested elements. Client code within Lumiera's Proc-Layer
 ** typically uses this functionality through a ScopeQuery passed to the SessionServices,
 ** while external client code would use either QueryFocus and the Scope wrapper objects,
 ** or the specific query functions available on the facade objects accessible through
 ** the public session API.
 ** 
 ** \par type handling
 ** MObjects form a hierarchy and contain RTTI. By special definition trickery, the
 ** various instances of the Placement template mirror this hierarchy to some extent.
 ** By using the vtable of the referred MObject, a given \c Placement<MObject> can
 ** be casted into a more specifically typed Placement, thus allowing to re-gain
 ** the fully typed context. This technique plays an important role when it comes
 ** to generic processing of the session contents by a visitor, and especially
 ** within the Builder. This is a fundamental design decision within Proc-Layer:
 ** code should not operate on MObjects and do type/capability queries -- rather
 ** any processing is assumed to happen in a suitable typed context. Consequently,
 ** client code will never need to fetch Placements directly from the index. This
 ** allows all type information to be discarded on adding (copying) a Placement
 ** instance into the PlacementIndex.
 ** 
 ** @note PlacementIndex is <b>not threadsafe</b>.
 **
 ** @see PlacementRef
 ** @see PlacementIndex_test
 **
 */



#ifndef MOBJECT_PLACEMENT_INDEX_H
#define MOBJECT_PLACEMENT_INDEX_H

//#include "pre.hpp"
#include "lib/util.hpp"
#include "lib/error.hpp"
#include "lib/itertools.hpp"
#include "proc/mobject/placement.hpp"
#include "proc/mobject/placement-ref.hpp"

#include <tr1/unordered_map>
#include <boost/noncopyable.hpp>
#include <boost/scoped_ptr.hpp>
#include <vector>


namespace mobject {
  
  class MObject;
  
namespace session {
  
  LUMIERA_ERROR_DECLARE (NOT_IN_SESSION);   ///< referring to a Placement not known to the current session
  LUMIERA_ERROR_DECLARE (PLACEMENT_TYPE);   ///< requested Placement (pointee) type not compatible with data or context
  LUMIERA_ERROR_DECLARE (NONEMPTY_SCOPE);   ///< Placement scope (still) contains other elements
  
  
  using boost::scoped_ptr;
  
  
  
  /**
   * Structured compound of Placement instances
   * with lookup capabilities. Core of the session datastructure.
   * Adding a Placement creates a separate instance within this network,
   * owned and managed by the backing implementation. All placements are
   * related in a tree-like hierarchy of scopes, where each Placement is
   * within the scope of a parent Placement. There is an additional
   * reverse index, allowing to find the immediate children of any
   * given Placement efficiently. All lookup is based on the
   * Placement's hash-IDs.
   */
  class PlacementIndex
    : boost::noncopyable
    {
      class Table;
      class Validator;
      
      scoped_ptr<Table> pTab_;
      
      
      typedef PlacementMO::ID _PID;
      typedef std::tr1::unordered_multimap<_PID,_PID>::const_iterator ScopeIter;
      typedef lib::RangeIter<ScopeIter> ScopeRangeIter;
      
      
      
    public:
<<<<<<< HEAD
      //typedef Placement<MObject> PlacementMO;
      // ‘typedef class mobject::Placement<mobject::MObject, mobject::MObject> mobject::session::PlacementIndex::PlacementMO’
=======
>>>>>>> 2f27c7d7
      typedef PlacementRef<MObject> PRef;
      typedef PlacementMO::ID const& ID;
      
      typedef lib::TransformIter<ScopeRangeIter, PlacementMO&> iterator;
      
      
      /* == query operations == */
      
      PlacementMO& find (ID)                         const;
      
      template<class MO>
      Placement<MO>&  find (PlacementMO::Id<MO>)     const;
      template<class MO>
      Placement<MO>&  find (PlacementRef<MO> const&) const;
      
      PlacementMO& getScope (PlacementMO const&)     const;
      PlacementMO& getScope (ID)                     const;
                                                     
      iterator getReferrers (ID)                     const;
                                                     
                                                     
      /** retrieve the logical root scope */         
      PlacementMO& getRoot()                         const;
                                                     
      size_t size()                                  const;
      bool contains (PlacementMO const&)             const;
      bool contains (ID)                             const;
                                                     
      bool isValid()                                 const;
      
      
      
      
      /* == mutating operations == */
      
      ID   insert (PlacementMO const& newObj, ID targetScope);
      bool remove (PlacementMO&);
      bool remove (ID);
      
      
      
      PlacementIndex(PlacementMO const&);
     ~PlacementIndex() ;
      
      void clear();
      
    };
  
  
  
  
  
  
  
  
  /* === forwarding implementations of the templated API === */
  
  
  namespace { // shortcuts...
    
    template<class MOX>
    inline void
    ___check_compatibleType(PlacementMO& questionable)
    {
      if (!questionable.isCompatible<MOX>())
        throw lumiera::error::Logic ("Attempt to retrieve a Placement of specific type, "
                                     "while the actual type of the pointee (MObject) "
                                     "registered within the index isn't compatible with the "
                                     "requested specific MObject subclass"
                                    ,LUMIERA_ERROR_PLACEMENT_TYPE);
    }
    
    inline void
    __check_knownID(PlacementIndex const& idx, PlacementMO::ID id)
    {
    if (!id)
      throw lumiera::error::Logic ("Encountered a NIL Placement-ID marker"
                                  ,LUMIERA_ERROR_BOTTOM_PLACEMENTREF);
    if (!idx.contains (id))
      throw lumiera::error::Invalid ("Accessing Placement not registered within the index"
                                    ,LUMIERA_ERROR_NOT_IN_SESSION);              ///////////////////////TICKET #197
    }
  }//(End) shortcuts
  
  
  
  
  template<class MO>
  inline Placement<MO>&
  PlacementIndex::find (PlacementMO::Id<MO> id)  const
  {
    PlacementMO& result (find (id));
    
    ___check_compatibleType<MO> (result);
    return static_cast<Placement<MO>&> (result);
  }
  
    
  template<class MO>
  inline Placement<MO>&
  PlacementIndex::find (PlacementRef<MO> const& pRef)  const
  {
    PlacementMO::Id<MO> id (pRef);
    return find (id);
  }
  
  
  inline Placement<MObject>&
  PlacementIndex::getScope (PlacementMO const& p)  const
  {
    return getScope(p.getID()); 
  }
  
  inline bool
  PlacementIndex::contains (PlacementMO const& p)  const
  {
    return contains (p.getID());
  }
  
  inline bool
  PlacementIndex::remove (PlacementMO& p)
  {
    return remove (p.getID());
  }
  
  
  
}} // namespace mobject::session
#endif<|MERGE_RESOLUTION|>--- conflicted
+++ resolved
@@ -160,11 +160,6 @@
       
       
     public:
-<<<<<<< HEAD
-      //typedef Placement<MObject> PlacementMO;
-      // ‘typedef class mobject::Placement<mobject::MObject, mobject::MObject> mobject::session::PlacementIndex::PlacementMO’
-=======
->>>>>>> 2f27c7d7
       typedef PlacementRef<MObject> PRef;
       typedef PlacementMO::ID const& ID;
       
