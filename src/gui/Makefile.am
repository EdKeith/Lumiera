#  Copyright (C)		 Lumiera.org
#	2007,			   Joel Holdsworth <joel@airwebreathe.org.uk>
#
#  This program is free software; you can redistribute it and/or
#  modify it under the terms of the GNU General Public License as
#  published by the Free Software Foundation; either version 2 of the
#  License, or (at your option) any later version.
#
#  This program is distributed in the hope that it will be useful,
#  but WITHOUT ANY WARRANTY; without even the implied warranty of
#  MERCHANTABILITY or FITNESS FOR A PARTICULAR PURPOSE.  See the
#  GNU General Public License for more details.
#
#  You should have received a copy of the GNU General Public License
#  along with this program; if not, write to the Free Software
#  Foundation, Inc., 675 Mass Ave, Cambridge, MA 02139, USA.

lumigui_srcdir = $(top_srcdir)/src/gui
#noinst_LIBRARIES += liblumigui.a

#lumigui_CFLAGS = $(CFLAGS) -std=gnu99 -Wall -Werror

lumigui_CPPFLAGS = $(AM_CPPFLAGS) \
<<<<<<< HEAD
	-DPACKAGE_LOCALE_DIR=\""$(prefix)/$(DATADIRNAME)/locale"\"	\
	-DPACKAGE_SRC_DIR=\""$(srcdir)"\"							\
	-DPACKAGE_DATA_DIR=\""$(datadir)"\"							\
	$(LUMIERA_GUI_CFLAGS)
=======
	-DPACKAGE_LOCALE_DIR=\""$(prefix)/$(DATADIRNAME)/locale"\"				\
	-DPACKAGE_SRC_DIR=\""$(srcdir)"\"										\
	-DPACKAGE_DATA_DIR=\""$(datadir)"\"										\
	$(GTK_LUMIERA_CFLAGS)
>>>>>>> 7dcfa84d

bin_PROGRAMS += lumigui

lumigui_SOURCES =															\
	$(lumigui_srcdir)/gtk-lumiera.cpp										\
	$(lumigui_srcdir)/gtk-lumiera.hpp										\
	$(lumigui_srcdir)/window-manager.cpp									\
	$(lumigui_srcdir)/window-manager.hpp									\
	$(lumigui_srcdir)/workspace/actions.cpp									\
	$(lumigui_srcdir)/workspace/actions.hpp									\
	$(lumigui_srcdir)/workspace/workspace-window.cpp						\
	$(lumigui_srcdir)/workspace/workspace-window.hpp						\
	$(lumigui_srcdir)/dialogs/render.cpp									\
	$(lumigui_srcdir)/dialogs/render.hpp									\
	$(lumigui_srcdir)/dialogs/preferences-dialog.cpp						\
	$(lumigui_srcdir)/dialogs/preferences-dialog.hpp						\
	$(lumigui_srcdir)/panels/panel.cpp										\
	$(lumigui_srcdir)/panels/panel.hpp										\
	$(lumigui_srcdir)/panels/timeline-panel.cpp								\
	$(lumigui_srcdir)/panels/timeline-panel.hpp								\
	$(lumigui_srcdir)/panels/viewer-panel.cpp								\
	$(lumigui_srcdir)/panels/viewer-panel.hpp								\
	$(lumigui_srcdir)/panels/assets-panel.cpp								\
	$(lumigui_srcdir)/panels/assets-panel.hpp								\
	$(lumigui_srcdir)/widgets/video-display-widget.cpp						\
	$(lumigui_srcdir)/widgets/video-display-widget.hpp						\
	$(lumigui_srcdir)/widgets/timeline-widget.cpp							\
	$(lumigui_srcdir)/widgets/timeline-widget.hpp							\
	$(lumigui_srcdir)/widgets/timeline/timeline-header-container.cpp		\
	$(lumigui_srcdir)/widgets/timeline/timeline-header-container.hpp		\
	$(lumigui_srcdir)/widgets/timeline/track.cpp							\
	$(lumigui_srcdir)/widgets/timeline/track.hpp							\
	$(lumigui_srcdir)/widgets/timeline/timeline-body.cpp					\
	$(lumigui_srcdir)/widgets/timeline/timeline-body.hpp					\
	$(lumigui_srcdir)/widgets/timeline/timeline-ruler.cpp					\
	$(lumigui_srcdir)/widgets/timeline/timeline-ruler.hpp					\
	$(lumigui_srcdir)/widgets/timeline/timeline-tool.cpp					\
	$(lumigui_srcdir)/widgets/timeline/timeline-tool.hpp					\
	$(lumigui_srcdir)/widgets/timeline/timeline-arrow-tool.cpp				\
	$(lumigui_srcdir)/widgets/timeline/timeline-arrow-tool.hpp				\
	$(lumigui_srcdir)/widgets/timeline/timeline-ibeam-tool.cpp				\
	$(lumigui_srcdir)/widgets/timeline/timeline-ibeam-tool.hpp				\
	$(lumigui_srcdir)/model/project.cpp										\
	$(lumigui_srcdir)/model/project.hpp										\
	$(lumigui_srcdir)/output/displayer.cpp									\
	$(lumigui_srcdir)/output/displayer.hpp									\
	$(lumigui_srcdir)/output/gdkdisplayer.cpp								\
	$(lumigui_srcdir)/output/gdkdisplayer.hpp								\
	$(lumigui_srcdir)/output/xvdisplayer.cpp								\
	$(lumigui_srcdir)/output/xvdisplayer.hpp

<<<<<<< HEAD
lumigui_LDFLAGS =
# $(LIBS) $(X_PRE_LIBS) $(X_LIBS) $(X_EXTRA_LIBS)
lumigui_LDADD = $(LUMIERA_GUI_LIBS) liblumicommon.a liblumiera.a $(NOBUGMT_LUMIERA_LIBS)

lumigui_DEPENDENCIES =											\
	$(top_builddir)/lumiera_ui.rc								\
	$(top_builddir)/liblumicommon.a								\
	$(top_builddir)/liblumiera.a

=======
lumigui_LDFLAGS = 
lumigui_LDADD = $(GTK_LUMIERA_LIBS) liblumiproc.a liblumibackend.a			\
	liblumicommon.a liblumiera.a $(NOBUGMT_LUMIERA_LIBS)

lumigui_DEPENDENCIES =														\
	$(top_builddir)/lumiera_ui.rc											\
	$(top_builddir)/liblumicommon.a											\
	$(top_builddir)/liblumi.a
	 
>>>>>>> 7dcfa84d
$(top_builddir)/lumiera_ui.rc:
	cp $(lumigui_srcdir)/lumiera_ui.rc $(top_builddir)
<|MERGE_RESOLUTION|>--- conflicted
+++ resolved
@@ -21,17 +21,10 @@
 #lumigui_CFLAGS = $(CFLAGS) -std=gnu99 -Wall -Werror
 
 lumigui_CPPFLAGS = $(AM_CPPFLAGS) \
-<<<<<<< HEAD
 	-DPACKAGE_LOCALE_DIR=\""$(prefix)/$(DATADIRNAME)/locale"\"	\
 	-DPACKAGE_SRC_DIR=\""$(srcdir)"\"							\
 	-DPACKAGE_DATA_DIR=\""$(datadir)"\"							\
 	$(LUMIERA_GUI_CFLAGS)
-=======
-	-DPACKAGE_LOCALE_DIR=\""$(prefix)/$(DATADIRNAME)/locale"\"				\
-	-DPACKAGE_SRC_DIR=\""$(srcdir)"\"										\
-	-DPACKAGE_DATA_DIR=\""$(datadir)"\"										\
-	$(GTK_LUMIERA_CFLAGS)
->>>>>>> 7dcfa84d
 
 bin_PROGRAMS += lumigui
 
@@ -83,7 +76,6 @@
 	$(lumigui_srcdir)/output/xvdisplayer.cpp								\
 	$(lumigui_srcdir)/output/xvdisplayer.hpp
 
-<<<<<<< HEAD
 lumigui_LDFLAGS =
 # $(LIBS) $(X_PRE_LIBS) $(X_LIBS) $(X_EXTRA_LIBS)
 lumigui_LDADD = $(LUMIERA_GUI_LIBS) liblumicommon.a liblumiera.a $(NOBUGMT_LUMIERA_LIBS)
@@ -93,16 +85,5 @@
 	$(top_builddir)/liblumicommon.a								\
 	$(top_builddir)/liblumiera.a
 
-=======
-lumigui_LDFLAGS = 
-lumigui_LDADD = $(GTK_LUMIERA_LIBS) liblumiproc.a liblumibackend.a			\
-	liblumicommon.a liblumiera.a $(NOBUGMT_LUMIERA_LIBS)
-
-lumigui_DEPENDENCIES =														\
-	$(top_builddir)/lumiera_ui.rc											\
-	$(top_builddir)/liblumicommon.a											\
-	$(top_builddir)/liblumi.a
-	 
->>>>>>> 7dcfa84d
 $(top_builddir)/lumiera_ui.rc:
 	cp $(lumigui_srcdir)/lumiera_ui.rc $(top_builddir)
