/*
  threadpool.h  -  Manage pools of threads

  Copyright (C)         Lumiera.org
    2009,               Michael Ploujnikov <ploujj@gmail.com>

  This program is free software; you can redistribute it and/or
  modify it under the terms of the GNU General Public License as
  published by the Free Software Foundation; either version 2 of the
  License, or (at your option) any later version.

  This program is distributed in the hope that it will be useful,
  but WITHOUT ANY WARRANTY; without even the implied warranty of
  MERCHANTABILITY or FITNESS FOR A PARTICULAR PURPOSE.  See the
  GNU General Public License for more details.

  You should have received a copy of the GNU General Public License
  along with this program; if not, write to the Free Software
  Foundation, Inc., 675 Mass Ave, Cambridge, MA 02139, USA.
*/

#ifndef LUMIERA_THREADPOOL_H
#define LUMIERA_THREADPOOL_H

//TODO: Support library includes//
#include "lib/condition.h"
#include "lib/llist.h"

//TODO: Forward declarations//


//TODO: Lumiera header includes//
#include "threads.h"

//TODO: System includes//
#include <nobug.h>


/**
 * @file
 *
 */

//TODO: declarations go here//

/**
 * Acquire a thread from a threadpool.
 * This may either pick a thread from an appropriate pool or create a new one when the pool is empty.
 * This function doesn't need to be accessible outside of the threadpool implementation.
 */
LumieraThread
lumiera_threadpool_acquire_thread(enum lumiera_thread_class kind,
                                  const char* purpose,
                                  struct nobug_flag* flag);

/**
 * Park a thread
 * This ends up putting a finished thread back on the list of an appropriate threadpool.
 * This function doesn't need to be accessible outside of the threadpool implementation.
 */
void
lumiera_threadpool_release_thread(LumieraThread thread);

typedef struct lumiera_threadpool_struct lumiera_threadpool;
typedef lumiera_threadpool* LumieraThreadpool;

struct lumiera_threadpool_struct
{
  struct
  {
    llist list;
<<<<<<< HEAD
=======
    lumiera_condition sync;
>>>>>>> a668095f
    unsigned working_thread_count;
    unsigned idle_thread_count;
    pthread_attr_t pthread_attrs;
    lumiera_condition sync;
  } pool[LUMIERA_THREADCLASS_COUNT];
};

/**
 * Initialize the thread pool.
 */
void
<<<<<<< HEAD
lumiera_threadpool_init();
=======
lumiera_threadpool_init(void);
>>>>>>> a668095f

void
lumiera_threadpool_destroy(void);

#endif
/*
// Local Variables:
// mode: C
// c-file-style: "gnu"
// indent-tabs-mode: nil
// End:
*/<|MERGE_RESOLUTION|>--- conflicted
+++ resolved
@@ -69,10 +69,6 @@
   struct
   {
     llist list;
-<<<<<<< HEAD
-=======
-    lumiera_condition sync;
->>>>>>> a668095f
     unsigned working_thread_count;
     unsigned idle_thread_count;
     pthread_attr_t pthread_attrs;
@@ -84,11 +80,7 @@
  * Initialize the thread pool.
  */
 void
-<<<<<<< HEAD
-lumiera_threadpool_init();
-=======
 lumiera_threadpool_init(void);
->>>>>>> a668095f
 
 void
 lumiera_threadpool_destroy(void);
