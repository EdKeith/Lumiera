/*
  DefsManager(Test)  -  checking basic behaviour of the defaults manager

  Copyright (C)         Lumiera.org
    2008,               Hermann Vosseler <Ichthyostega@web.de>

  This program is free software; you can redistribute it and/or
  modify it under the terms of the GNU General Public License as
  published by the Free Software Foundation; either version 2 of the
  License, or (at your option) any later version.

  This program is distributed in the hope that it will be useful,
  but WITHOUT ANY WARRANTY; without even the implied warranty of
  MERCHANTABILITY or FITNESS FOR A PARTICULAR PURPOSE.  See the
  GNU General Public License for more details.

  You should have received a copy of the GNU General Public License
  along with this program; if not, write to the Free Software
  Foundation, Inc., 675 Mass Ave, Cambridge, MA 02139, USA.

* *****************************************************/


#include "pre_a.hpp"

#include "lib/test/run.hpp"
#include "lib/symbol.hpp"
#include "lib/query.hpp"
#include "lib/util.hpp"

#include "proc/asset.hpp"
#include "proc/asset/pipe.hpp"
#include "proc/assetmanager.hpp"
#include "proc/mobject/session.hpp"
#include "lib/streamtype.hpp"

#include <boost/format.hpp>

using boost::format;
using util::isnil;
using std::string;



namespace asset {
namespace test  {

    using util::cStr;
    using lib::Symbol;
    using mobject::Session;
    using lumiera::Query;
    using lumiera::query::normaliseID;
<<<<<<< HEAD


=======
    using lumiera::StreamType;
    
    
>>>>>>> e7191ed3
    /** shortcut: run just a query
     *  without creating new instances
     */
    bool
    find (Query<Pipe>& q)
    {
      return Session::current->defaults.search (q);
    }




    /***********************************************************************
     * @test basic behaviour of the defaults manager ("the big picture")
     *       - retrieving a "default" object repeatedly
     *       - retrieving a more constrained "default" object
     *       - failure registers a new "default"
     *       - instance management
     *
     * Using pipe assets as an example. The defaults manager shouldn't
     * interfere with memory management (it holds weak refs).
     */
    class DefsManager_test : public Test
      {
        virtual void
        run (Arg arg)
          {
            string pipeID   = isnil(arg)?  "Black Hole" : arg[1];
            string streamID = 2>arg.size()? "teststream" : arg[2] ;

            normaliseID (pipeID);
            normaliseID (streamID);

            retrieveSimpleDefault (pipeID);
            retrieveConstrainedDefault (pipeID, streamID);
            failureCreatesNewDefault();
            verifyRemoval();
          }




        void
        retrieveSimpleDefault (string)
          {
            PPipe pipe1 = Pipe::query (""); // "the default pipe"
            PPipe pipe2;

            // several variants to query for "the default pipe"
            pipe2 = Pipe::query ("");
            CHECK (pipe2 == pipe1);
            pipe2 = Pipe::query ("default(X)");
            CHECK (pipe2 == pipe1);
            pipe2 = Session::current->defaults(Query<Pipe> ());
            CHECK (pipe2 == pipe1);
            pipe2 = asset::Struct::retrieve (Query<Pipe> ());
            CHECK (pipe2 == pipe1);
            pipe2 = asset::Struct::retrieve (Query<Pipe> ("default(P)"));
            CHECK (pipe2 == pipe1);
          }


        void
        retrieveConstrainedDefault (string pID, string sID)
          {
            PPipe pipe1 = Pipe::query (""); // "the default pipe"
<<<<<<< HEAD
            CHECK (sID != pipe1->getStreamID(),
=======
            ASSERT ( pipe1->getStreamID() != StreamType::ID(sID),
>>>>>>> e7191ed3
                    "stream-ID \"%s\" not suitable for test, because "
                    "the default-pipe \"%s\" happens to have the same "
                    "stream-ID. We need it to be different",
                    sID.c_str(), pID.c_str()
                   );

            string query_for_sID ("stream("+sID+")");
            PPipe pipe2 = Pipe::query (query_for_sID);
<<<<<<< HEAD
            CHECK (sID == pipe2->getStreamID());
            CHECK (pipe2 != pipe1);
            CHECK (pipe2 == Pipe::query (query_for_sID));   // reproducible
=======
            ASSERT (pipe2->getStreamID() == StreamType::ID(sID));
            ASSERT (pipe2 != pipe1);
            ASSERT (pipe2 == Pipe::query (query_for_sID));   // reproducible
>>>>>>> e7191ed3
          }


        void
        failureCreatesNewDefault()
          {
            PPipe pipe1 = Session::current->defaults(Query<Pipe> ()); // "the default pipe"

            string new_pID (str (format ("dummy_%s_%i")
                                 % pipe1->getPipeID()
                                 % std::rand()
                                ));     // make random new pipeID
            Query<Pipe> query_for_new ("pipe("+new_pID+")");

            CHECK (!find (query_for_new));                             // check it doesn't exist
            PPipe pipe2 = Session::current->defaults (query_for_new);   // triggers creation
            CHECK ( find (query_for_new));                             // check it exists now

            CHECK (pipe1 != pipe2);
            CHECK (pipe2 == Session::current->defaults (query_for_new));
          }


        /** verify the defaults manager holds only weak refs,
         *  so if an object goes out of scope, any defaults entries
         *  are purged silently
         */
        void
        verifyRemoval()
          {
            Symbol pID ("some_pipe");
            Query<Pipe> query_for_pID ("pipe("+pID+")");
            size_t hash;
              {
                // create new pipe and declare it to be a default
                PPipe pipe1 = Struct::retrieve.newInstance<Pipe> (pID);
                Session::current->defaults.define(pipe1);

                CHECK (2 == pipe1.use_count());                        // the pipe1 smart-ptr and the AssetManager
                hash = pipe1->getID();
              }
              // pipe1 out of scope....
             //  AssetManager now should hold the only ref
            ID<Asset> assetID (hash);

            AssetManager& aMang (AssetManager::instance());
            CHECK ( aMang.known (assetID));
            aMang.remove (assetID);
            CHECK (!aMang.known (assetID));


            CHECK (!find(query_for_pID));                              // bare default-query should fail...
            PPipe pipe2 = Session::current->defaults (query_for_pID);   // triggers re-creation
            CHECK ( find(query_for_pID));                              // should succeed again
          }
      };



    /** Register this test class... */
    LAUNCHER (DefsManager_test, "function session");


}} // namespace asset::test<|MERGE_RESOLUTION|>--- conflicted
+++ resolved
@@ -50,14 +50,9 @@
     using mobject::Session;
     using lumiera::Query;
     using lumiera::query::normaliseID;
-<<<<<<< HEAD
-
-
-=======
     using lumiera::StreamType;
     
     
->>>>>>> e7191ed3
     /** shortcut: run just a query
      *  without creating new instances
      */
@@ -124,11 +119,7 @@
         retrieveConstrainedDefault (string pID, string sID)
           {
             PPipe pipe1 = Pipe::query (""); // "the default pipe"
-<<<<<<< HEAD
-            CHECK (sID != pipe1->getStreamID(),
-=======
-            ASSERT ( pipe1->getStreamID() != StreamType::ID(sID),
->>>>>>> e7191ed3
+            CHECK ( pipe1->getStreamID() != StreamType::ID(sID),
                     "stream-ID \"%s\" not suitable for test, because "
                     "the default-pipe \"%s\" happens to have the same "
                     "stream-ID. We need it to be different",
@@ -137,15 +128,9 @@
 
             string query_for_sID ("stream("+sID+")");
             PPipe pipe2 = Pipe::query (query_for_sID);
-<<<<<<< HEAD
-            CHECK (sID == pipe2->getStreamID());
+            CHECK (pipe2->getStreamID() == StreamType::ID(sID));
             CHECK (pipe2 != pipe1);
             CHECK (pipe2 == Pipe::query (query_for_sID));   // reproducible
-=======
-            ASSERT (pipe2->getStreamID() == StreamType::ID(sID));
-            ASSERT (pipe2 != pipe1);
-            ASSERT (pipe2 == Pipe::query (query_for_sID));   // reproducible
->>>>>>> e7191ed3
           }
 
 
