/*
  reccondition.h  -  recursive locked condition variables

  Copyright (C)         Lumiera.org
    2008, 2009, 2010,   Christian Thaeter <ct@pipapo.org>

  This program is free software; you can redistribute it and/or
  modify it under the terms of the GNU General Public License as
  published by the Free Software Foundation; either version 2 of the
  License, or (at your option) any later version.

  This program is distributed in the hope that it will be useful,
  but WITHOUT ANY WARRANTY; without even the implied warranty of
  MERCHANTABILITY or FITNESS FOR A PARTICULAR PURPOSE.  See the
  GNU General Public License for more details.

  You should have received a copy of the GNU General Public License
  along with this program; if not, write to the Free Software
  Foundation, Inc., 675 Mass Ave, Cambridge, MA 02139, USA.
*/

#ifndef LUMIERA_RECCONDITION_H
#define LUMIERA_RECCONDITION_H

#include "lib/error.h"
#include "lib/sectionlock.h"
#include "lib/lockerror.h"

#include <pthread.h>
#include <time.h>
#include <errno.h>
#include <nobug.h>

/**
 * @file
 * Condition variables, header
 */


/**
 * Recursive Condition section.
 * Locks the condition mutex, one can use LUMIERA_RECCONDITION_WAIT to wait for signals or
 * LUMIERA_RECCONDITION_SIGNAL or LUMIERA_RECCONDITION_BROADCAST to wake waiting threads
 * @param nobugflag NoBug flag used to log actions on the condition
 * @param cnd Condition variable to be locked
 */
#define LUMIERA_RECCONDITION_SECTION(nobugflag, cnd)                                    \
  for (lumiera_sectionlock NOBUG_CLEANUP(lumiera_sectionlock_ensureunlocked)            \
         lumiera_lock_section_ = {                                                      \
         cnd, (lumiera_sectionlock_unlock_fn) lumiera_reccondition_unlock               \
           NOBUG_ALPHA_COMMA(&NOBUG_FLAG(nobugflag)) NOBUG_ALPHA_COMMA_NULL};           \
       ({                                                                               \
         if (lumiera_lock_section_.lock)                                                \
           lumiera_lock_section_.lock =                                                 \
             lumiera_reccondition_lock (cnd, &NOBUG_FLAG(nobugflag),                    \
                                        &lumiera_lock_section_.rh, NOBUG_CONTEXT);      \
         lumiera_lock_section_.lock;                                                    \
       });                                                                              \
       ({                                                                               \
         LUMIERA_RECCONDITION_SECTION_UNLOCK;                                           \
       }))



#define LUMIERA_RECCONDITION_SECTION_CHAIN(nobugflag, cnd)                              \
  for (lumiera_sectionlock *lumiera_lock_section_old_ = &lumiera_lock_section_,         \
         NOBUG_CLEANUP(lumiera_sectionlock_ensureunlocked) lumiera_lock_section_ = {    \
         cnd, (lumiera_sectionlock_unlock_fn) lumiera_reccondition_unlock               \
           NOBUG_ALPHA_COMMA(&NOBUG_FLAG(nobugflag)) NOBUG_ALPHA_COMMA_NULL};           \
       ({                                                                               \
         if (lumiera_lock_section_.lock)                                                \
           {                                                                            \
             REQUIRE (lumiera_lock_section_old_->lock, "section prematurely unlocked"); \
             lumiera_lock_section_.lock =                                               \
               lumiera_reccondition_lock (cnd, &NOBUG_FLAG(nobugflag),                  \
                                          &lumiera_lock_section_.rh, NOBUG_CONTEXT);    \
             LUMIERA_SECTION_UNLOCK_(lumiera_lock_section_old_);                        \
           }                                                                            \
         lumiera_lock_section_.lock;                                                    \
       });                                                                              \
       ({                                                                               \
         LUMIERA_RECCONDITION_SECTION_UNLOCK;                                           \
       }))


#define LUMIERA_RECCONDITION_SECTION_UNLOCK             \
  LUMIERA_SECTION_UNLOCK_(&lumiera_lock_section_)


/**
 * Wait for a condition.
 * Must be used inside a RECCONDITION_SECTION.
 * @param expr Condition which must become true, else the condition variable goes back into sleep
 */
#define LUMIERA_RECCONDITION_WAIT(expr)                                         \
  while (!(expr)) {                                                             \
    REQUIRE (lumiera_lock_section_.lock, "Reccondition mutex not locked");      \
    lumiera_reccondition_wait (lumiera_lock_section_.lock,                      \
                               lumiera_lock_section_.flag,                      \
<<<<<<< HEAD
                               &lumiera_lock_section_.rh);                      \
  }
=======
                               &lumiera_lock_section_.rh,                       \
                               NOBUG_CONTEXT);                                  \
  } while (!(expr))
>>>>>>> c15f2247


/**
 * Timed wait for a condition.
 * Must be used inside a RECCONDITION_SECTION.
 * @param expr Recconditon which must become true, else the condition variable goes back into sleep
 * @param timeout time when the wait expired
 * sets LUMIERA_ERROR_LOCK_TIMEOUT when the timeout passed
 */
#define LUMIERA_RECCONDITION_TIMEDWAIT(expr, timeout)                           \
  while (!(expr)) {                                                             \
    REQUIRE (lumiera_lock_section_.lock, "Reccondition mutex not locked");      \
    if (!lumiera_reccondition_timedwait (lumiera_lock_section_.lock,            \
                                         timeout,                               \
                                         lumiera_lock_section_.flag,            \
                                         &lumiera_lock_section_.rh,             \
                                         NOBUG_CONTEXT))                        \
      break;                                                                    \
  }



/**
 * Signal a condition variable
 * Must be used inside a RECCONDITION_SECTION.
 * Wakes one thread waiting on the condition variable
 */
#define LUMIERA_RECCONDITION_SIGNAL                                             \
  do {                                                                          \
    REQUIRE (lumiera_lock_section_.lock, "Reccondition mutex not locked");      \
    lumiera_reccondition_signal (lumiera_lock_section_.lock,                    \
                                 lumiera_lock_section_.flag,                    \
                                 NOBUG_CONTEXT);                                \
  } while (0)


/**
 * Broadcast a condition variable
 * Must be used inside a RECCONDITION_SECTION.
 * Wakes all threads waiting on the condition variable
 */
#define LUMIERA_RECCONDITION_BROADCAST                                          \
  do {                                                                          \
    REQUIRE (lumiera_lock_section_.lock, "Reccondition mutex not locked");      \
    lumiera_reccondition_broadcast (lumiera_lock_section_.lock,                 \
                                    lumiera_lock_section_.flag,                 \
                                    NOBUG_CONTEXT);                             \
  } while (0)


/**
 * Condition variables. Recursive mutex variant.
 *
 */
struct lumiera_reccondition_struct
{
  pthread_cond_t cond;
  pthread_mutex_t reccndmutex;
  RESOURCE_HANDLE (rh);
};
typedef struct lumiera_reccondition_struct lumiera_reccondition;
typedef lumiera_reccondition* LumieraReccondition;


/**
 * Initialize a condition variable
 * @param self is a pointer to the condition variable to be initialized
 * @return self as given
 */
LumieraReccondition
lumiera_reccondition_init (LumieraReccondition self,
                           const char* purpose,
                           struct nobug_flag* flag,
                           const struct nobug_context ctx);


/**
 * Destroy a condition variable
 * @param self is a pointer to the condition variable to be destroyed
 * @return self as given
 */
LumieraReccondition
lumiera_reccondition_destroy (LumieraReccondition self,
                              struct nobug_flag* flag,
                              const struct nobug_context ctx);



static inline LumieraReccondition
lumiera_reccondition_lock (LumieraReccondition self,
                           struct nobug_flag* flag,
                           struct nobug_resource_user** handle,
                           const struct nobug_context ctx)
{
  if (self)
    {
      NOBUG_RESOURCE_WAIT_CTX (NOBUG_FLAG_RAW(flag), self->rh, "acquire reccondvar", *handle, ctx);

      if (pthread_mutex_lock (&self->reccndmutex))
        LUMIERA_DIE (LOCK_ACQUIRE);         /* never reached (in a correct program) */

      NOBUG_RESOURCE_STATE_CTX (NOBUG_FLAG_RAW(flag), NOBUG_RESOURCE_RECURSIVE, *handle, ctx);
    }

  return self;
}


static inline LumieraReccondition
lumiera_reccondition_trylock (LumieraReccondition self,
                              struct nobug_flag* flag,
                              struct nobug_resource_user** handle,
                              const struct nobug_context ctx)
{
  if (self)
    {
      NOBUG_RESOURCE_TRY_CTX (NOBUG_FLAG_RAW(flag), self->rh, "try acquire reccondvar", *handle, ctx);

      int err = pthread_mutex_trylock (&self->reccndmutex);

      if (!err)
        {
          NOBUG_RESOURCE_STATE_CTX (NOBUG_FLAG_RAW(flag), NOBUG_RESOURCE_RECURSIVE, *handle, ctx);
        }
      else
        {
          NOBUG_RESOURCE_LEAVE_RAW_CTX (flag, *handle, ctx) /*{}*/;
          lumiera_lockerror_set (err, flag, ctx);
          return NULL;
        }
    }

  return self;
}


static inline LumieraReccondition
lumiera_reccondition_timedlock (LumieraReccondition self,
                                const struct timespec* timeout,
                                struct nobug_flag* flag,
                                struct nobug_resource_user** handle,
                                const struct nobug_context ctx)
{
  if (self)
    {
      NOBUG_RESOURCE_TRY_CTX (NOBUG_FLAG_RAW(flag), self->rh, "timed acquire reccondvar", *handle, ctx);

      int err = pthread_mutex_timedlock (&self->reccndmutex, timeout);

      if (!err)
        {
          NOBUG_RESOURCE_STATE_CTX (NOBUG_FLAG_RAW(flag), NOBUG_RESOURCE_RECURSIVE, *handle, ctx);
        }
      else
        {
          NOBUG_RESOURCE_LEAVE_RAW_CTX (flag, *handle, ctx) /*{}*/;
          lumiera_lockerror_set (err, flag, ctx);
          return NULL;
        }
    }

  return self;
}


static inline LumieraReccondition
lumiera_reccondition_wait (LumieraReccondition self,
                           struct nobug_flag* flag,
                           struct nobug_resource_user** handle,
                           const struct nobug_context ctx)
{
  if (self)
    {
      NOBUG_RESOURCE_STATE_RAW_CTX (flag, NOBUG_RESOURCE_WAITING, *handle, ctx);

      pthread_cond_wait (&self->cond, &self->reccndmutex);

      NOBUG_RESOURCE_STATE_RAW_CTX (flag, NOBUG_RESOURCE_RECURSIVE, *handle, ctx);
    }
  return self;
}


static inline LumieraReccondition
lumiera_reccondition_timedwait (LumieraReccondition self,
                                const struct timespec* timeout,
                                struct nobug_flag* flag,
                                struct nobug_resource_user** handle,
                                const struct nobug_context ctx)
{
  if (self)
    {
      NOBUG_RESOURCE_STATE_RAW_CTX (flag, NOBUG_RESOURCE_WAITING, *handle, ctx);

      int err;
      do {
        err = pthread_cond_timedwait (&self->cond, &self->reccndmutex, timeout);
      } while(err == EINTR);

      NOBUG_RESOURCE_STATE_RAW_CTX (flag, NOBUG_RESOURCE_RECURSIVE, *handle, ctx);

      if (err)
        {
          lumiera_lockerror_set (err, flag, ctx);
          return NULL;
        }
    }

  return self;
}



static inline void
lumiera_reccondition_signal (LumieraReccondition self,
                             struct nobug_flag* flag,
                             const struct nobug_context ctx)
{
  NOBUG_TRACE_CTX (NOBUG_FLAG_RAW (flag), ctx, "Signal %p", self);
  pthread_cond_signal (&self->cond);
}


static inline void
lumiera_reccondition_broadcast (LumieraReccondition self,
                                struct nobug_flag* flag,
                                const struct nobug_context ctx)
{
  NOBUG_TRACE_CTX (NOBUG_FLAG_RAW(flag), ctx, "Broadcast %p", self);
  pthread_cond_broadcast (&self->cond);
}


static inline void
lumiera_reccondition_unlock (LumieraReccondition self,
                             struct nobug_flag* flag,
                             struct nobug_resource_user** handle,
                             const struct nobug_context ctx)
{
  NOBUG_REQUIRE_CTX (self, ctx);

  NOBUG_RESOURCE_LEAVE_RAW_CTX (flag, *handle, ctx)
    {
      if (pthread_mutex_unlock (&self->reccndmutex))
        LUMIERA_DIE (LOCK_RELEASE);       /* never reached (in a correct program) */
    }
}


#endif
/*
// Local Variables:
// mode: C
// c-file-style: "gnu"
// indent-tabs-mode: nil
// End:
*/<|MERGE_RESOLUTION|>--- conflicted
+++ resolved
@@ -97,14 +97,9 @@
     REQUIRE (lumiera_lock_section_.lock, "Reccondition mutex not locked");      \
     lumiera_reccondition_wait (lumiera_lock_section_.lock,                      \
                                lumiera_lock_section_.flag,                      \
-<<<<<<< HEAD
-                               &lumiera_lock_section_.rh);                      \
-  }
-=======
                                &lumiera_lock_section_.rh,                       \
                                NOBUG_CONTEXT);                                  \
   } while (!(expr))
->>>>>>> c15f2247
 
 
 /**
