--- conflicted
+++ resolved
@@ -53,33 +53,6 @@
    *
    * @param[in] timeline_widget A pointer to the owner timeline widget
    */
-<<<<<<< HEAD
-  HeaderContainer(lumiera::gui::widgets::TimelineWidget *timeline_widget);
-  
-  /**
-   * Attaches the header all the header widgets of root
-   * tracks to this control.
-   *
-   * @note This must be called when the track list changes
-   * to synchronise the headers with the timeline body and
-   * the backend.
-   */
-  void update_headers();
-
-  /* ===== Overrides ===== */
-private:
-  void on_realize();
-  void on_unrealize();
-
-  void on_size_allocate (Gtk::Allocation& allocation);
-  void on_size_request (Gtk::Requisition* requisition);
-      
-  void forall_vfunc(gboolean include_internals, GtkCallback callback,
-                    gpointer callback_data);
-  
-  /* ===== Events ===== */      
-private:         
-=======
   HeaderContainer(lumiera::gui::widgets::TimelineWidget* 
     timeline_widget);
   
@@ -130,7 +103,6 @@
   /**
    * This event is called when the scroll bar moves.
    */  
->>>>>>> b594ffb3
   void on_scroll();
     
   /* ===== Internals ===== */
