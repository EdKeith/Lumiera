/*
  threads.c  -  Manage threads

  Copyright (C)         Lumiera.org
    2008,               Christian Thaeter <ct@pipapo.org>

  This program is free software; you can redistribute it and/or
  modify it under the terms of the GNU General Public License as
  published by the Free Software Foundation; either version 2 of the
  License, or (at your option) any later version.

  This program is distributed in the hope that it will be useful,
  but WITHOUT ANY WARRANTY; without even the implied warranty of
  MERCHANTABILITY or FITNESS FOR A PARTICULAR PURPOSE.  See the
  GNU General Public License for more details.

  You should have received a copy of the GNU General Public License
  along with this program; if not, write to the Free Software
  Foundation, Inc., 675 Mass Ave, Cambridge, MA 02139, USA.
*/

//TODO: Support library includes//

#include "include/logging.h"
#include "lib/safeclib.h"


//TODO: Lumiera header includes//
#include "threads.h"

//TODO: internal/static forward declarations//


//TODO: System includes//
#include <pthread.h>
#include <time.h>
#include <errno.h>

/**
 * @file
 *
 */

NOBUG_DEFINE_FLAG_PARENT (threads, threads_dbg); /*TODO insert a suitable/better parent flag here */


//code goes here//

#define LUMIERA_THREAD_CLASS(name) #name,
// enum string trick: expands as an array of thread class name strings
const char* lumiera_threadclass_names[] = {
  LUMIERA_THREAD_CLASSES
};

#undef LUMIERA_THREAD_CLASS

#define LUMIERA_THREAD_STATE(name) #name,
const char* lumiera_threadstate_names[] = {
  LUMIERA_THREAD_STATES
};
#undef LUMIERA_THREAD_STATE

LUMIERA_ERROR_DEFINE(THREAD, "fatal threads initialization error");

/* thread local storage pointing back to the thread structure of each thread */
static pthread_key_t lumiera_thread_tls;
static pthread_once_t lumiera_thread_initialized = PTHREAD_ONCE_INIT;

static void
lumiera_thread_tls_init (void)
{
  if (!!pthread_key_create (&lumiera_thread_tls, NULL))
    LUMIERA_DIE (THREAD);      /* should never happen */
}


static void*
thread_loop (void* thread)
{
  TRACE (threads);
  NOBUG_THREAD_ID_SET ("worker");
  LumieraThread t = (LumieraThread)thread;

  pthread_setspecific (lumiera_thread_tls, t);

  pthread_setcancelstate (PTHREAD_CANCEL_DISABLE, NULL);

  REQUIRE (t, "thread does not exist");

  LUMIERA_CONDITION_SECTION (threads, &t->signal)
    {
      t->rh = &lumiera_lock_section_.rh;

      do {
        lumiera_threadpool_release_thread(t);
        LUMIERA_CONDITION_WAIT (t->state != LUMIERA_THREADSTATE_IDLE);
        INFO (threads, "Thread awaken with state %d", t->state);

        // NULL function means: no work to do
        INFO (threads, "function %p", t->function);
        if (t->function)
          t->function (t->arguments);
        TRACE (threads, "function done");

        if (t->kind & LUMIERA_THREAD_JOINABLE)
          {
            INFO (threads, "Thread zombified");
            /* move error state to data the other thread will it pick up from there */
            t->arguments = (void*)lumiera_error ();
            t->state = LUMIERA_THREADSTATE_ZOMBIE;
            LUMIERA_CONDITION_SIGNAL;
            LUMIERA_CONDITION_WAIT (t->state == LUMIERA_THREADSTATE_JOINED);
            INFO (threads, "Thread joined");
        }

      } while (t->state != LUMIERA_THREADSTATE_SHUTDOWN);
      // SHUTDOWN state


      INFO (threads, "Thread Shutdown");
    }
  TODO ("no error must be pending here, else do app shutdown");
  return 0;
}

// when this is called it should have already been decided that the function
// shall run in parallel, as a thread
LumieraThread
lumiera_thread_run (int kind,
                    void (*function)(void *),
                    void * arg,
                    const char* purpose,
                    struct nobug_flag* flag)
{
  TRACE (threads);
  //  REQUIRE (function, "invalid function");

  // ask the threadpool for a thread (it might create a new one)
  LumieraThread self = lumiera_threadpool_acquire_thread (kind&0xff, purpose, flag);

  // set the function and data to be run
  self->function = function;
  self->arguments = arg;
  self->kind = kind;
  self->deadline.tv_sec = 0;

  // and let it really run (signal the condition var, the thread waits on it)
  self->state = LUMIERA_THREADSTATE_WAKEUP;

  LUMIERA_CONDITION_SECTION (cond_sync, &self->signal)
    LUMIERA_CONDITION_SIGNAL;

  // NOTE: example only, add solid error handling!

  return self;
}

/**
 * Create a new thread structure with a matching pthread
 */
LumieraThread
lumiera_thread_new (enum lumiera_thread_class kind,
                    const char* purpose,
                    struct nobug_flag* flag,
                    pthread_attr_t* attrs)
{
  pthread_once (&lumiera_thread_initialized, lumiera_thread_tls_init);

  // TODO: do something with this string:
  (void) purpose;
  REQUIRE (attrs, "invalid pthread attributes structure passed");

  LumieraThread self = lumiera_malloc (sizeof (*self));
  llist_init (&self->node);
  lumiera_condition_init (&self->signal, "thread-control", flag);
  self->kind = kind;
  self->state = LUMIERA_THREADSTATE_STARTUP;
  self->function = NULL;
  self->arguments = NULL;
  self->deadline.tv_sec = 0;
  self->deadline.tv_nsec = 0;

  int error = pthread_create (&self->id, attrs, &thread_loop, self);
  if (error)
    {
      LUMIERA_DIE (ERRNO);
    }
  return self;
}

LumieraThread
lumiera_thread_destroy (LumieraThread self)
{
  TRACE (threads);
  REQUIRE (self, "trying to destroy an invalid thread");

  llist_unlink (&self->node);

  // get the pthread out of the processing loop
  // need to signal to the thread that it should start quitting
  // should this be within the section?
  LUMIERA_CONDITION_SECTION (threads, &self->signal)
    {
      REQUIRE (self->state == LUMIERA_THREADSTATE_IDLE, "trying to delete a thread in state other than IDLE (%s)", lumiera_threadstate_names[self->state]);
      self->state = LUMIERA_THREADSTATE_SHUTDOWN;
      self->function = NULL;
      self->arguments = NULL;
      LUMIERA_CONDITION_SIGNAL;
    }

  int error = pthread_join (self->id, NULL);
  ENSURE (0 == error, "pthread_join returned %d:%s", error, strerror (error));

  // condition has to be destroyed after joining with the thread
  lumiera_condition_destroy (&self->signal, &NOBUG_FLAG (threads));

  return self;
}

void
lumiera_thread_delete (LumieraThread self)
{
  TRACE (threads);
  lumiera_free (lumiera_thread_destroy (self));
}


LumieraThread
lumiera_thread_self (void)
{
  pthread_once (&lumiera_thread_initialized, lumiera_thread_tls_init);
  return pthread_getspecific (lumiera_thread_tls);
}


/**
 * Set a threads deadline
 * A thread must finish before its deadline is hit. Otherwise it counts as stalled
 * which is a fatal error which might pull the application down.
 */
LumieraThread
lumiera_thread_deadline_set (struct timespec deadline)
{
  LumieraThread self = lumiera_thread_self ();
  if (self)
    self->deadline = deadline;
  return self;
}


/**
 * Extend a threads deadline
 * sets the deadline to now+ms in future. This can be used to implement a heartbeat.
 */
LumieraThread
lumiera_thread_deadline_extend (unsigned ms)
{
  LumieraThread self = lumiera_thread_self ();
  if (self)
    {
      struct timespec deadline;
      clock_gettime (CLOCK_REALTIME, &deadline);
      deadline.tv_sec += ms / 1000;
      deadline.tv_nsec += 1000000 * (ms % 1000);
      if (deadline.tv_nsec >= 1000000000)
        {
          deadline.tv_sec += (deadline.tv_nsec / 1000000000);
          deadline.tv_nsec %= 1000000000;
        }
      self->deadline = deadline;
    }

  return self;
}


/**
 * Clear a threads deadline
 * Threads without deadline will not be checked against deadlocks (this is the default)
 */
LumieraThread
lumiera_thread_deadline_clear (void)
{
  LumieraThread self = lumiera_thread_self ();
  if (self)
    {
      self->deadline.tv_sec = 0;
      self->deadline.tv_nsec = 0;
    }
  return self;
}



LumieraThread
lumiera_thread_sync_other (LumieraThread other)
{
  TRACE(threads);

  LUMIERA_CONDITION_SECTION (threads, &other->signal)
    {
<<<<<<< HEAD
      REQUIRE (other->state == LUMIERA_THREADSTATE_SYNCING, "the other thread is in the wrong state: %s", lumiera_threadstate_names[other->state]);        TODO("Runtime error when state expectation isn't met");
=======
      LUMIERA_CONDITION_WAIT (other->state == LUMIERA_THREADSTATE_SYNCING);
>>>>>>> 6f07e4ee
      other->state = LUMIERA_THREADSTATE_RUNNING;
      LUMIERA_CONDITION_SIGNAL;
    }
  return other;
}


LumieraThread
lumiera_thread_sync (void)
{
  TRACE(threads);

  LumieraThread self = lumiera_thread_self ();
  REQUIRE(self, "not a lumiera thread");

  self->state = LUMIERA_THREADSTATE_SYNCING;
  lumiera_condition_signal (&self->signal, &NOBUG_FLAG(threads));

  TODO("error handing, maybe timed mutex (using the threads heartbeat timeout, shortly before timeout)");

  while (self->state == LUMIERA_THREADSTATE_SYNCING) {
    lumiera_condition_wait (&self->signal, &NOBUG_FLAG(threads), self->rh);
  }

  return self;
}



lumiera_err
lumiera_thread_join (LumieraThread thread)
{
  TRACE(threads);
  lumiera_err ret = NULL;

  LUMIERA_CONDITION_SECTION (threads, &thread->signal)
    {
      LUMIERA_CONDITION_WAIT (thread->state == LUMIERA_THREADSTATE_ZOMBIE);
      ret = (lumiera_err)thread->arguments;
      thread->state = LUMIERA_THREADSTATE_JOINED;
      LUMIERA_CONDITION_SIGNAL;         /* kiss it a last goodbye */
    }
  return ret;
}



/*
// Local Variables:
// mode: C
// c-file-style: "gnu"
// indent-tabs-mode: nil
// End:
*/<|MERGE_RESOLUTION|>--- conflicted
+++ resolved
@@ -299,11 +299,7 @@
 
   LUMIERA_CONDITION_SECTION (threads, &other->signal)
     {
-<<<<<<< HEAD
-      REQUIRE (other->state == LUMIERA_THREADSTATE_SYNCING, "the other thread is in the wrong state: %s", lumiera_threadstate_names[other->state]);        TODO("Runtime error when state expectation isn't met");
-=======
       LUMIERA_CONDITION_WAIT (other->state == LUMIERA_THREADSTATE_SYNCING);
->>>>>>> 6f07e4ee
       other->state = LUMIERA_THREADSTATE_RUNNING;
       LUMIERA_CONDITION_SIGNAL;
     }
