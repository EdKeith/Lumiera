AC_INIT(lumiera, 0.1pre)
AC_CONFIG_SRCDIR([src/lib/luid.c])
AC_CONFIG_AUX_DIR([scripts])
AC_CONFIG_MACRO_DIR([m4])
AM_INIT_AUTOMAKE
AC_PREREQ(2.59)

AC_COPYRIGHT([
  Copyright (C)         Lumiera.org
    2008, 2009, 2010    Christian Thaeter <ct@pipapo.org>
                        Joel Holdsworth <joel@airwebreathe.org.uk>
                        et. al.

  This program is free software; you can redistribute it and/or
  modify it under the terms of the GNU General Public License as
  published by the Free Software Foundation; either version 2 of the
  License, or (at your option) any later version.

  This program is distributed in the hope that it will be useful,
  but WITHOUT ANY WARRANTY; without even the implied warranty of
  MERCHANTABILITY or FITNESS FOR A PARTICULAR PURPOSE.  See the
  GNU General Public License for more details.

  You should have received a copy of the GNU General Public License
  along with this program; if not, write to the Free Software
  Foundation, Inc., 675 Mass Ave, Cambridge, MA 02139, USA.
])

#################################################################################
#
# Global configuration
#
AC_GNU_SOURCE
AC_DISABLE_STATIC

#################################################################################
#
# Required programs
#
AC_PROG_CC
AC_PROG_CPP
AC_PROG_CXX

AC_LIBTOOL_DLOPEN
AC_PROG_LIBTOOL
PKG_PROG_PKG_CONFIG([0.22])

#################################################################################
#
# user options
#

# NoBug build levels
AH_TEMPLATE(EBUG_ALPHA, [Define to 1 for selecting NoBug ALPHA build level])
AH_TEMPLATE(EBUG_BETA, [Define to 1 for selecting NoBug BETA build level])
AH_TEMPLATE(NDEBUG, [Define to 1 for selecting NoBug RELEASE build level])
AC_ARG_ENABLE(alpha, AC_HELP_STRING([--enable-alpha], [select NoBug ALPHA build level]),
              nobug_level=alpha
              AC_DEFINE(EBUG_ALPHA),
[
AC_ARG_ENABLE(beta, AC_HELP_STRING([--enable-beta], [select NoBug BETA build level]),
              nobug_level=beta
              AC_DEFINE(EBUG_BETA),
[
AC_ARG_ENABLE(release, AC_HELP_STRING([--enable-release], [select NoBug RELEASE build level]),
              nobug_level=release
              AC_DEFINE(NDEBUG),

# default to ALPHA
              nobug_level=alpha
              AC_DEFINE(EBUG_ALPHA)
)])])
# END NoBug




#################################################################################
#
# global test for headers and functions
#
AC_STDC_HEADERS


ACX_PTHREAD
LIBS="$PTHREAD_LIBS $LIBS"
CFLAGS="$CFLAGS $PTHREAD_CFLAGS"
CC="$PTHREAD_CC"

# Nobug Dependencies
AC_CHECK_HEADER([execinfo.h], AC_DEFINE(HAVE_EXECINFO_H))
PKG_CHECK_MODULES(VALGRIND, [valgrind], AC_DEFINE(HAVE_VALGRIND_H),
                             AC_MSG_NOTICE([valgrind not found                                 (optional)]))

PKG_CHECK_MODULES(NOBUGMT, [nobugmt >= 201001.1],
			   AC_DEFINE(HAVE_NOBUGMT_H),
			   AC_MSG_ERROR([Missing required nobug version                    (http://www.lumiera.org/nobug_manual.html)])
)

LUMIERA_CFLAGS="$NOBUGMT_CFLAGS $VALGRIND_CFLAGS"
LUMIERA_LIBS="$NOBUGMT_LIBS"

AC_SUBST(LUMIERA_CFLAGS)
AC_SUBST(LUMIERA_LIBS)


#boost
# C++ headers and libraries
AC_LANG_PUSH([C++])
# check for the minimum Boost version
# (http://www.randspringer.de/boost/upt.html)
AX_BOOST_BASE([1.34.1])

AC_CHECK_HEADER([tr1/memory],
        ,
        AC_MSG_ERROR([std::tr1 proposed standard extension for shared_ptr missing])
        )

AC_CHECK_HEADER([boost/shared_ptr.hpp],
        ,
        AC_MSG_ERROR([boost::shared_ptr missing                 (http://www.boost.org/)])
        )

AC_CHECK_HEADER([boost/program_options.hpp],
        [LUMIERA_BOOST_LIBS="$LUMIERA_BOOST_LIBS -lboost_program_options-mt"],
        AC_MSG_ERROR([boost::program_options missing            (http://www.boost.org/)])
        )

AC_CHECK_HEADER([boost/regex.hpp],
        [LUMIERA_BOOST_LIBS="$LUMIERA_BOOST_LIBS -lboost_regex-mt"],
        AC_MSG_ERROR([boost::regex missing                      (http://www.boost.org/)])
        )

AC_LANG_POP([C++])
AC_SUBST(LUMIERA_BOOST_CFLAGS)
AC_SUBST(LUMIERA_BOOST_LIBS)



#################################################################################
#
# Configs for subsystems
# ----------------------
#

#################################################################################
#
# library
#

PKG_CHECK_MODULES(LUMIERA_LIBRARY, [
    gavl >= 1.0.1
    ])

LUMIERA_LIBRARY_CFLAGS="$LUMIERA_LIBRARY_CFLAGS $LUMIERA_CFLAGS"
LUMIERA_LIBRARY_LIBS="$LUMIERA_LIBRARY_CFLAGS $LUMIERA_LIBS $LUMIERA_BOOST_LIBS"

AC_SUBST(LUMIERA_LIBRARY_CFLAGS)
AC_SUBST(LUMIERA_LIBRARY_LIBS)

#################################################################################
#
# common
#
PKG_CHECK_MODULES(LUMIERA_COMMON, [sigc++-2.0 >= 2.0.17])

AC_LANG_PUSH([C])
AC_CHECK_LIB(dl, dlopen, [LUMIERA_COMMON_LIBS="$LUMIERA_COMMON_LIBS -ldl"],
                   [AC_MSG_ERROR([Dynamic linking not supported, report a bug])]
)
AC_LANG_POP([C])

LUMIERA_COMMON_CFLAGS="$LUMIERA_COMMON_CFLAGS $LUMIERA_CFLAGS"
LUMIERA_COMMON_LIBS="$LUMIERA_COMMON_LIBS $LUMIERA_LIBS"

AC_SUBST(LUMIERA_COMMON_CFLAGS)
AC_SUBST(LUMIERA_COMMON_LIBS)

#################################################################################
#
# backend
#

LUMIERA_BACKEND_CFLAGS="$LUMIERA_CFLAGS"
LUMIERA_BACKEND_LIBS="$LUMIERA_LIBS"

AC_SUBST(LUMIERA_BACKEND_CFLAGS)
AC_SUBST(LUMIERA_BACKEND_LIBS)

#################################################################################
#
# proc
#


LUMIERA_PROC_CFLAGS="$LUMIERA_PROC_CFLAGS $LUMIERA_CFLAGS"
LUMIERA_PROC_LIBS="$LUMIERA_PROC_CFLAGS $LUMIERA_LIBS"

AC_SUBST(LUMIERA_PROC_CFLAGS)
AC_SUBST(LUMIERA_PROC_LIBS)

#################################################################################
#
# gui
#

############## Internatinalization
#GETTEXT_PACKAGE=gtk-lumiera
#AC_SUBST(GETTEXT_PACKAGE)
#AC_DEFINE_UNQUOTED(GETTEXT_PACKAGE,"$GETTEXT_PACKAGE", [GETTEXT package name])
#AM_GLIB_GNU_GETTEXT
#IT_PROG_INTLTOOL([0.35.0])

# END Internatinalization

############## Gtk Dependancies

# gtk+-2.0 >= 2.8 gtkmm-2.4 >= 2.8 for Debian Etch compatibility
# gtk+-2.0 >= 2.12 gtkmm-2.4 >= 2.12 for Debian Lenny compatibility

PKG_CHECK_MODULES(LUMIERA_GUI, [
    gtk+-2.0 >= 2.8
    gtkmm-2.4 >= 2.12
    cairomm-1.0 >= 0.6.0
    librsvg-2.0 >= 2.18.1
    gavl >= 1.0.1
    gthread-2.0 >= 2.12.4])

# Check for gdl-1.0 with a gdl-lum fallback
PKG_CHECK_MODULES(GDL, gdl-1.0 >= 2.27.1, ,
    [PKG_CHECK_MODULES(GDL, gdl-lum >= 2.27.1) ])

# END Gtk Dependancies

############## X11 Dependancies
AC_PATH_X
AC_PATH_XTRA

AC_CHECK_HEADERS([X11/Xlib.h X11/Xutil.h],[],
                             [AC_MSG_ERROR([Xlib.h or Xutil.h not found install xdevel])])

AC_CHECK_HEADERS([sys/ipc.h sys/shm.h],,
	[AC_MSG_ERROR([Required header not found. Please check that it is installed])]
)
AC_CHECK_HEADERS([X11/extensions/Xvlib.h X11/extensions/XShm.h],,
	[AC_MSG_ERROR([Required xvideo (Xv) extension to X not found. Please check that it is installed.])],
        [#include <X11/Xlib.h>]
)

AC_CHECK_LIB(Xext, XInitExtension, [LUMIERA_GUI_LIBS="$LUMIERA_GUI_LIBS -lXext"],
                   [AC_MSG_ERROR([Could not link with libXext. Check that you have libXext installed])], -lX11
)
AC_CHECK_LIB(Xv, XvQueryAdaptors, [LUMIERA_GUI_LIBS="$LUMIERA_GUI_LIBS -lXv"],
     [AC_MSG_ERROR([Could not link with libXv. Check that you have libXv installed])]
)

# END X11 Dependancies

LUMIERA_GUI_CFLAGS="$LUMIERA_GUI_CFLAGS $LUMIERA_CFLAGS $GDL_CFLAGS"
LUMIERA_GUI_LIBS="$LUMIERA_GUI_LIBS $LUMIERA_LIBS $GDL_LIBS"

AC_SUBST(LUMIERA_GUI_CFLAGS)
AC_SUBST(LUMIERA_GUI_LIBS)


<<<<<<< HEAD
#################################################################################
#
# tools
#

LUMIERA_TOOL_CFLAGS="$LUMIERA_TOOL_CFLAGS $LUMIERA_CFLAGS $LUMIERA_GUI_CFLAGS"
LUMIERA_TOOL_LIBS="$LUMIERA_TOOL_CFLAGS $LUMIERA_LIBS $LUMIERA_BOOST_LIBS $LUMIERA_GUI_LIBS"

AC_SUBST(LUMIERA_TOOL_CFLAGS)
AC_SUBST(LUMIERA_TOOL_LIBS)

#################################################################################
#
# Generate output
#
=======
PKG_CHECK_MODULES(NOBUGMT_LUMIERA, [nobugmt >= 201001.2],
				 AC_DEFINE(HAVE_NOBUGMT_H),
				 AC_MSG_ERROR([Missing required nobug version                    (http://www.lumiera.org/nobug_manual.html)])
)
# END Nobug Dependancies
>>>>>>> c15f2247

# Print a summary
AC_MSG_RESULT([
Configuration Summary:])
AC_MSG_RESULT([        NoBug build level:               $nobug_level])
# Add more summary results here

AC_MSG_RESULT([
Configuration complete, you can now build Lumiera with 'make'
])

AC_CONFIG_FILES(Makefile)
AC_OUTPUT<|MERGE_RESOLUTION|>--- conflicted
+++ resolved
@@ -92,7 +92,7 @@
 PKG_CHECK_MODULES(VALGRIND, [valgrind], AC_DEFINE(HAVE_VALGRIND_H),
                              AC_MSG_NOTICE([valgrind not found                                 (optional)]))
 
-PKG_CHECK_MODULES(NOBUGMT, [nobugmt >= 201001.1],
+PKG_CHECK_MODULES(NOBUGMT, [nobugmt >= 201001.2],
 			   AC_DEFINE(HAVE_NOBUGMT_H),
 			   AC_MSG_ERROR([Missing required nobug version                    (http://www.lumiera.org/nobug_manual.html)])
 )
@@ -263,7 +263,6 @@
 AC_SUBST(LUMIERA_GUI_LIBS)
 
 
-<<<<<<< HEAD
 #################################################################################
 #
 # tools
@@ -279,13 +278,6 @@
 #
 # Generate output
 #
-=======
-PKG_CHECK_MODULES(NOBUGMT_LUMIERA, [nobugmt >= 201001.2],
-				 AC_DEFINE(HAVE_NOBUGMT_H),
-				 AC_MSG_ERROR([Missing required nobug version                    (http://www.lumiera.org/nobug_manual.html)])
-)
-# END Nobug Dependancies
->>>>>>> c15f2247
 
 # Print a summary
 AC_MSG_RESULT([
