--- conflicted
+++ resolved
@@ -50,16 +50,10 @@
 
     using lumiera::ConfigRules;
     using lumiera::query::QueryHandler;
-<<<<<<< HEAD
-
-
-
-=======
     using lumiera::StreamType;
     
     
     
->>>>>>> e7191ed3
     /** shortcut: query for given Pipe-ID */
     bool
     find (const string& pID)
@@ -102,58 +96,31 @@
         define_and_search ()
           {
             string sID = newID ("stream");
-<<<<<<< HEAD
-
-             // create Pipes explicitly
-=======
             StreamType::ID stID (sID);
             
              // create Pipes explicitly 
->>>>>>> e7191ed3
             //  (without utilising default queries)
             PPipe pipe1 = Struct::retrieve.newPipe (newID("pipe"), newID("stream"));
             PPipe pipe2 = Struct::retrieve.newPipe (newID("pipe"), sID            );
-<<<<<<< HEAD
-
+            
             CHECK (pipe1 != pipe2);
-            CHECK (sID == pipe2->getStreamID());
-
+            CHECK (stID == pipe2->getStreamID());
+            
             CHECK (!find (pipe1->getPipeID()), "accidental clash of random test-IDs");
             CHECK (!find (pipe2->getPipeID()), "accidental clash of random test-IDs");
-
-            // now declare that these objects should be considered "default"
-lumiera::query::setFakeBypass("");  /////////////////////////////////////////////////TODO mock resolution
-            CHECK (Session::current->defaults.define (pipe1, Query<Pipe> (""))); // unrestricted default
-
-lumiera::query::setFakeBypass("stream("+sID+")"); ///////////////////////////////////TODO mock resolution
-            CHECK (Session::current->defaults.define (pipe2, Query<Pipe> ("stream("+sID+")")));
-
-            CHECK ( find (pipe1->getPipeID()), "failure declaring object as default");
-            CHECK ( find (pipe2->getPipeID()), "failure declaring object as default");
-
-            CHECK (sID != pipe1->getStreamID(), "accidental clash");
-            CHECK (!Session::current->defaults.define (pipe1, Query<Pipe> ("stream("+sID+")")));
-=======
-            
-            ASSERT (pipe1 != pipe2);
-            ASSERT (stID == pipe2->getStreamID());
-            
-            ASSERT (!find (pipe1->getPipeID()), "accidental clash of random test-IDs");
-            ASSERT (!find (pipe2->getPipeID()), "accidental clash of random test-IDs");
             
             // now declare that these objects should be considered "default"
 lumiera::query::setFakeBypass("");  /////////////////////////////////////////////////TODO mock resolution            
-            ASSERT (Session::current->defaults.define (pipe1, Query<Pipe> (""))); // unrestricted default
+            CHECK (Session::current->defaults.define (pipe1, Query<Pipe> ("")));   // unrestricted default
 
 lumiera::query::setFakeBypass("stream("+sID+")"); ///////////////////////////////////TODO mock resolution            
-            ASSERT (Session::current->defaults.define (pipe2, Query<Pipe> ("stream("+sID+")")));
+            CHECK (Session::current->defaults.define (pipe2, Query<Pipe> ("stream("+sID+")")));
             
-            ASSERT ( find (pipe1->getPipeID()), "failure declaring object as default");
-            ASSERT ( find (pipe2->getPipeID()), "failure declaring object as default");
+            CHECK ( find (pipe1->getPipeID()), "failure declaring object as default");
+            CHECK ( find (pipe2->getPipeID()), "failure declaring object as default");
             
-            ASSERT (stID != pipe1->getStreamID(), "accidental clash");
-            ASSERT (!Session::current->defaults.define (pipe1, Query<Pipe> ("stream("+sID+")")));
->>>>>>> e7191ed3
+            CHECK (stID != pipe1->getStreamID(), "accidental clash");
+            CHECK (!Session::current->defaults.define (pipe1, Query<Pipe> ("stream("+sID+")")));
                     // can't be registered with this query, due to failure caused by wrong stream-ID
           }
 
