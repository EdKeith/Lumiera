--- conflicted
+++ resolved
@@ -1,13 +1,3 @@
-<<<<<<< HEAD
-window_sizes 1140 783 270 860 584 120
-diagrams
-  active  classdiagram_ref 130309 // Asset Kinds
-    860 584 100 4 0 0
-end
-show_stereotypes
-selected 
-package_ref 129 // cinelerra3
-=======
 window_sizes 1140 783 270 860 633 71
 diagrams
   classdiagram_ref 130309 // Asset Kinds
@@ -27,18 +17,10 @@
 end
 show_stereotypes
 selected objectdiagram_ref 129029 // Engine Example1
->>>>>>> c81ef3bb
 open
   
 package_ref 128005 // design
   class_ref 136453 // Asset
-<<<<<<< HEAD
-  class_ref 136581 // AssetManager
-  class_ref 136709 // Media
-  class_ref 137349 // Clip
-  classview_ref 128005 // Session
-  classview_ref 128133 // Engine Workings
-=======
   operation_ref 133125 // getID
   operation_ref 132357 // reg
   class_ref 136709 // Media
@@ -47,7 +29,6 @@
   
 package_ref 128389 // RenderEngine
   usecaseview_ref 128005 // Renderengine Use
->>>>>>> c81ef3bb
   class_ref 135685 // Logic
   class_ref 135813 // Config
   class_ref 135941 // State
