--- conflicted
+++ resolved
@@ -79,13 +79,8 @@
 
 artifacts['testsuite'] = ts = ( [ testExecutable(env, dir) for dir in moduledirs if not dir in specials] 
 #                             + treatPluginTestcase(env)
-<<<<<<< HEAD
 #                             + testCollection(env, 'library')
 #                             + testCollection(env, 'backend')
-=======
-                              + testCollection(env, 'library')
-                              + testCollection(env, 'backend')
->>>>>>> d7398d4f
                               ) 
                               
 
