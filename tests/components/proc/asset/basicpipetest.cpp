--- conflicted
+++ resolved
@@ -85,19 +85,11 @@
             
             PPipe thePipe = asset::Struct::retrieve.newPipe (pID,sID);
             
-<<<<<<< HEAD
             CHECK (thePipe);
             CHECK (thePipe->getProcPatt());
             CHECK (thePipe->getPipeID() == pID_sane);
-            CHECK (thePipe->getStreamID() == sID);
+            CHECK (thePipe->getStreamID() == StreamType::ID(sID));
             CHECK (thePipe->shortDesc == pID_sane);
-=======
-            ASSERT (thePipe);
-            ASSERT (thePipe->getProcPatt());
-            ASSERT (thePipe->getPipeID() == pID_sane);
-            ASSERT (thePipe->getStreamID() == StreamType::ID(sID));
-            ASSERT (thePipe->shortDesc == pID_sane);
->>>>>>> e7191ed3
             
             Asset::Ident idi = thePipe->ident;
             CHECK (idi.org == "lumi");
@@ -154,15 +146,9 @@
             
             string sID = pipe1->getStreamID(); // sort of a "default stream type"
             PPipe pipe3 = Pipe::query ("stream("+sID+")");
-<<<<<<< HEAD
             CHECK (pipe3);
-            CHECK (pipe3->getStreamID() == sID);
+            CHECK (pipe3->getStreamID() == StreamType::ID(sID));
             CHECK (pipe3->getProcPatt() == Session::current->defaults (Query<const ProcPatt>("stream("+sID+")")));
-=======
-            ASSERT (pipe3);
-            ASSERT (pipe3->getStreamID() == StreamType::ID(sID));
-            ASSERT (pipe3->getProcPatt() == Session::current->defaults (Query<const ProcPatt>("stream("+sID+")")));
->>>>>>> e7191ed3
           }
         
         
