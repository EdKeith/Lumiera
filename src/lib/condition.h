--- conflicted
+++ resolved
@@ -98,14 +98,9 @@
     REQUIRE (lumiera_lock_section_.lock, "Condition mutex not locked"); \
     lumiera_condition_wait (lumiera_lock_section_.lock,                 \
                             lumiera_lock_section_.flag,                 \
-<<<<<<< HEAD
-                            &lumiera_lock_section_.rh);                 \
-  }
-=======
                             &lumiera_lock_section_.rh,                  \
                             NOBUG_CONTEXT);                             \
   } while (!(expr))
->>>>>>> c15f2247
 
 
 /**
