--- conflicted
+++ resolved
@@ -12,11 +12,7 @@
 
 
 TEST "normalise ID" QueryUtils_test  normaliseID  <<END
-<<<<<<< HEAD
-out-lit: ..original : a A AA dufte 1a _1 A_A BÄH    White 	 space  §&Ω%€GΩ%€ar  Ω  baäääääge!!!!!  :
-=======
 out-lit: ..original : a A AA dufte 1a _1 A_A BÄH    White 	 space  §&Ω%€GΩ%€ar  ☠☠☠  baäääääge!!!!!  :
->>>>>>> 2debae62
 out-lit: normalised : a a aA dufte o1a o_1 a_A bH o white_space gar_bage :
 END
 
