# -*- python -*-
##
## SConscript  -  SCons buildscript for the Testsuite (called by SConstruct)
##

import os
from os import path
from Buildhelper import srcSubtree
from Buildhelper import scanSubtree
from Buildhelper import globRootdirs

Import('env','artifacts','core')

# temp fix to add test.h  -- wouldn't it be better to put this header be into src/lib ?  
env = env.Clone()
env.Append(CPPPATH='#/.')  # add Rootdir to Includepath, so test/test.h is found
# temp fix------------- 

def testExecutable(env,tree, exeName=None, obj=None):
    """ declare all targets needed to create a standalone
        Test executable of the given Sub-tree. Note that
        each subdir is built in its own Environment.
    """
    env = env.Clone()
    env.Append(CPPPATH=tree) # add Subdir to Includepath 
    tree = env.subst(tree)  # expand Construction Vars
    if obj:
        obj = [path.join(tree,name) for name in obj]
    else:
        obj = srcSubtree(env,tree, isShared=False) # use all sourcefiles found in subtree
    if not exeName:
        exeName = 'test-%s' % tree
    return env.Program('#$BINDIR/'+exeName, obj + core)


def testCollection(env,dir):
    """ treat a Directory containing a collection of standalone tests.
        Link each of them into an independent executable
    """
    srcpatt = ['test-*.c']
    exeName = lambda p: path.basename(path.splitext(p)[0])
    buildIt = lambda p: env.Program("#$BINDIR/"+exeName(p), [p] + core)
    return [buildIt(f) for f in scanSubtree(dir,srcpatt)] 


def treatPluginTestcase(env):
    """ Special case: the test-plugin executable
    """
    tree = 'plugin'
    env = env.Clone()
    env.Append(CPPPATH=tree, CPPDEFINES='LUMIERA_PLUGIN')
    prfx = path.join(tree,'example_plugin')
    oC   = env.SharedObject(prfx,        prfx+'.c')
    oCPP = env.SharedObject(prfx+'_cpp', prfx+'.cpp')
    testplugin = ( env.LoadableModule('#$LIBDIR/examplepluginc',    oC, SHLIBPREFIX='')
#                + env.SharedLibrary('#$LIBDIR/exampleplugincpp', oCPP, SHLIBPREFIX='')
# doesn't compile yet...
                 )
    
    return testplugin
        #-- it depends (at the moment) on a specific isolated test-plugin,
        #   which is not integrated in the "normal procedure" for building Plugins
        #   (which is not yet implemented as of 8/07)
        #   TODO: handle this case automatically


# 
# build a Test-Executable out of every subdir...
moduledirs = globRootdirs('*')

# but have to treat some subdirs individually.
specials = ['plugin','library','backend','lumiera']



artifacts['testsuite'] = ts = ( [ testExecutable(env, dir) for dir in moduledirs if not dir in specials] 
<<<<<<< HEAD
#                             + treatPluginTestcase(env)
#                             + testCollection(env, 'library')
#                             + testCollection(env, 'backend')
=======
                              + treatPluginTestcase(env)
                              + testCollection(env, 'library')
                              + testCollection(env, 'backend')
                              + testCollection(env, 'lumiera')
>>>>>>> 6322431f
                              ) 
                              





#
# actually run the Testsuite
#
#  - the product of running the Testsuite is the ",testlog"
#  - it depends on all artifacts defined as "ts" above
#  - if not set via options switch, the environment variable TESTSUITES
#    is explicitly propagated to test.sh
#
testEnv = env.Clone()
if not env['VALGRIND']:
    testEnv.Append(ENV = { 'VALGRINDFLAGS' : 'DISABLE'
                         , 'LUMIERA_CONFIG_PATH' : './' })
    
testsuites = env['TESTSUITES'] or os.environ.get('TESTSUITES')
if testsuites:
    testEnv['ENV']['TESTSUITES'] = testsuites 
    
pluginpath = os.environ.get('LUMIERA_PLUGIN_PATH')
if testsuites:
    testEnv['ENV']['LUMIERA_PLUGIN_PATH'] = pluginpath 
 
testDir = env.Dir('#$BINDIR')
runTest = env.File("test.sh").abspath

runTs = testEnv.Command(',testlog', ts, runTest,  chdir=testDir)



#
# define Phony targets
#  - 'scons testcode' triggers building of the Testsuite
#  - 'scons check' triggers building and running
#
env.Alias('testcode', ts )
env.Alias('check', runTs )

# allow tempfiles of test.sh to be cleaned  
env.Clean ('check', [',testlog.pre',',expect_stdout',',stdout',',stderr',',testtmp','.libs']) <|MERGE_RESOLUTION|>--- conflicted
+++ resolved
@@ -74,16 +74,10 @@
 
 
 artifacts['testsuite'] = ts = ( [ testExecutable(env, dir) for dir in moduledirs if not dir in specials] 
-<<<<<<< HEAD
 #                             + treatPluginTestcase(env)
 #                             + testCollection(env, 'library')
 #                             + testCollection(env, 'backend')
-=======
-                              + treatPluginTestcase(env)
-                              + testCollection(env, 'library')
-                              + testCollection(env, 'backend')
-                              + testCollection(env, 'lumiera')
->>>>>>> 6322431f
+#                             + testCollection(env, 'lumiera')
                               ) 
                               
 
