/*
  condition.h  -  condition variables

  Copyright (C)         Lumiera.org
    2008, 2010,         Christian Thaeter <ct@pipapo.org>

  This program is free software; you can redistribute it and/or
  modify it under the terms of the GNU General Public License as
  published by the Free Software Foundation; either version 2 of the
  License, or (at your option) any later version.

  This program is distributed in the hope that it will be useful,
  but WITHOUT ANY WARRANTY; without even the implied warranty of
  MERCHANTABILITY or FITNESS FOR A PARTICULAR PURPOSE.  See the
  GNU General Public License for more details.

  You should have received a copy of the GNU General Public License
  along with this program; if not, write to the Free Software
  Foundation, Inc., 675 Mass Ave, Cambridge, MA 02139, USA.
*/

#ifndef LUMIERA_CONDITION_H
#define LUMIERA_CONDITION_H

#include "lib/error.h"
#include "lib/sectionlock.h"
#include "lib/lockerror.h"

#include <pthread.h>
#include <time.h>
#include <errno.h>
#include <nobug.h>

/**
 * @file
 * Condition variables, header
 */


/**
 * Condition section.
 * Locks the condition mutex, one can use LUMIERA_CONDITION_WAIT to wait for signals or
 * LUMIERA_CONDITION_SIGNAL or LUMIERA_CONDITION_BROADCAST to wake waiting threads
 * Condition variables must be at the end of locking chains, they can not be used at
 * intermediate position.
 * @param nobugflag NoBug flag used to log actions on the condition
 * @param cnd Condition variable to be locked
 */
#define LUMIERA_CONDITION_SECTION(nobugflag, cnd)                                               \
  for (lumiera_sectionlock NOBUG_CLEANUP(lumiera_sectionlock_ensureunlocked)                    \
         lumiera_lock_section_ = {                                                              \
         cnd, (lumiera_sectionlock_unlock_fn) lumiera_condition_unlock                          \
           NOBUG_ALPHA_COMMA(&NOBUG_FLAG(nobugflag)) NOBUG_ALPHA_COMMA_NULL};                   \
       ({                                                                                       \
         lumiera_lock_section_.lock =                                                           \
           lumiera_condition_lock (cnd, &NOBUG_FLAG(nobugflag), &lumiera_lock_section_.rh);     \
       });                                                                                      \
       ({                                                                                       \
         LUMIERA_CONDITION_SECTION_UNLOCK;                                                      \
       }))


#define LUMIERA_CONDITION_SECTION_CHAIN(nobugflag, cnd)                                         \
  for (lumiera_sectionlock *lumiera_lock_section_old_ = &lumiera_lock_section_,                 \
         NOBUG_CLEANUP(lumiera_sectionlock_ensureunlocked) lumiera_lock_section_ = {            \
         cnd, (lumiera_sectionlock_unlock_fn) lumiera_condition_unlock                          \
           NOBUG_ALPHA_COMMA(&NOBUG_FLAG(nobugflag)) NOBUG_ALPHA_COMMA_NULL};                   \
       ({                                                                                       \
         if (lumiera_lock_section_.lock)                                                        \
           {                                                                                    \
             REQUIRE (lumiera_lock_section_old_->lock, "section prematurely unlocked");         \
             lumiera_lock_section_.lock =                                                       \
               lumiera_condition_lock (cnd, &NOBUG_FLAG(nobugflag), &lumiera_lock_section_.rh); \
             LUMIERA_SECTION_UNLOCK_(lumiera_lock_section_old_);                                \
           }                                                                                    \
         lumiera_lock_section_.lock;                                                            \
       });                                                                                      \
       ({                                                                                       \
         LUMIERA_CONDITION_SECTION_UNLOCK;                                                      \
       }))


#define LUMIERA_CONDITION_SECTION_UNLOCK                \
  LUMIERA_SECTION_UNLOCK_(&lumiera_lock_section_)


/**
 * Wait for a condition.
 * Must be used inside a CONDITION_SECTION.
 * @param expr Conditon which must become true, else the condition variable goes back into sleep
 */
<<<<<<< HEAD
#define LUMIERA_CONDITION_WAIT(expr)                                                                                    \
  do {                                                                                                                  \
    REQUIRE (lumiera_cond_section_.lock, "Condition mutex not locked");                                                 \
    NOBUG_RESOURCE_STATE_RAW (lumiera_cond_section_.flag, NOBUG_RESOURCE_WAITING, lumiera_cond_section_.rh)             \
      {                                                                                                                 \
        pthread_cond_wait (&((LumieraCondition)lumiera_cond_section_.lock)->cond,                                       \
                           &((LumieraCondition)lumiera_cond_section_.lock)->cndmutex);                                  \
        NOBUG_RESOURCE_STATE_RAW (lumiera_cond_section_.flag, NOBUG_RESOURCE_EXCLUSIVE, lumiera_cond_section_.rh);      \
      }                                                                                                                 \
=======
#define LUMIERA_CONDITION_WAIT(expr)                                    \
  do {                                                                  \
    REQUIRE (lumiera_lock_section_.lock, "Condition mutex not locked"); \
    lumiera_condition_wait (lumiera_lock_section_.lock,                 \
                            lumiera_lock_section_.flag,                 \
                            &lumiera_lock_section_.rh);                 \
  } while (!(expr))


/**
 * Timed wait for a condition.
 * Must be used inside a CONDITION_SECTION.
 * @param expr Conditon which must become true, else the condition variable goes back into sleep
 * @param timeout time when the wait expired
 * sets LUMIERA_ERROR_LOCK_TIMEOUT when the timeout passed
 */
#define LUMIERA_CONDITION_TIMEDWAIT(expr, timeout)                      \
  do {                                                                  \
    REQUIRE (lumiera_lock_section_.lock, "Condition mutex not locked"); \
    if (!lumiera_condition_timedwait (lumiera_lock_section_.lock,       \
                                      timeout,                          \
                                      lumiera_lock_section_.flag,       \
                                      &lumiera_lock_section_.rh))       \
      break;                                                            \
>>>>>>> a045479c
  } while (!(expr))


/**
 * Signal a condition variable
 * Must be used inside a CONDITION_SECTION.
 * Wakes one thread waiting on the condition variable
 */
#define LUMIERA_CONDITION_SIGNAL                                        \
  do {                                                                  \
    REQUIRE (lumiera_cond_section_.lock, "Condition mutex not locked"); \
    lumiera_condition_signal (lumiera_lock_section_.lock,               \
                              lumiera_lock_section_.flag);              \
  } while (0)


/**
 * Broadcast a condition variable
 * Must be used inside a CONDITION_SECTION.
 * Wakes all threads waiting on the condition variable
 */
#define LUMIERA_CONDITION_BROADCAST                                     \
  do {                                                                  \
    REQUIRE (lumiera_cond_section_.lock, "Condition mutex not locked"); \
    lumiera_condition_broadcast (lumiera_lock_section_.lock,            \
                                 lumiera_lock_section_.flag);           \
  } while (0)


/**
 * Condition variables.
 *
 */
struct lumiera_condition_struct
{
  pthread_cond_t cond;
  pthread_mutex_t cndmutex;
  RESOURCE_HANDLE (rh);
};
typedef struct lumiera_condition_struct lumiera_condition;
typedef lumiera_condition* LumieraCondition;


/**
 * Initialize a condition variable
 * @param self is a pointer to the condition variable to be initialized
 * @return self as given
 */
LumieraCondition
lumiera_condition_init (LumieraCondition self, const char* purpose, struct nobug_flag* flag);


/**
 * Destroy a condition variable
 * @param self is a pointer to the condition variable to be destroyed
 * @return self as given
 */
LumieraCondition
lumiera_condition_destroy (LumieraCondition self, struct nobug_flag* flag);


static inline LumieraCondition
lumiera_condition_lock (LumieraCondition self, struct nobug_flag* flag, struct nobug_resource_user** handle)
{
  if (self)
    {
      RESOURCE_WAIT (NOBUG_FLAG_RAW(flag), self->rh, "acquire condvar", *handle);

      if (pthread_mutex_lock (&self->cndmutex))
        LUMIERA_DIE (LOCK_ACQUIRE);         /* never reached (in a correct program) */

      RESOURCE_STATE (NOBUG_FLAG_RAW(flag), NOBUG_RESOURCE_EXCLUSIVE, *handle);
    }

  return self;
}


static inline LumieraCondition
lumiera_condition_trylock (LumieraCondition self, struct nobug_flag* flag, struct nobug_resource_user** handle)
{
  if (self)
    {
      NOBUG_RESOURCE_TRY (NOBUG_FLAG_RAW(flag), self->rh, "try acquire condvar", *handle);

      int err = pthread_mutex_trylock (&self->cndmutex);

      if (!err)
        {
          RESOURCE_STATE (NOBUG_FLAG_RAW(flag), NOBUG_RESOURCE_EXCLUSIVE, *handle);
        }
      else
        {
          NOBUG_RESOURCE_LEAVE_RAW(flag, *handle) /*{}*/;
          lumiera_lockerror_set (err, flag, __func__);
          return NULL;
        }
    }

  return self;
}


static inline LumieraCondition
lumiera_condition_timedlock (LumieraCondition self,
                             const struct timespec* timeout,
                             struct nobug_flag* flag,
                             struct nobug_resource_user** handle)
{
  if (self)
    {
      NOBUG_RESOURCE_TRY (NOBUG_FLAG_RAW(flag), self->rh, "timed acquire condvar", *handle);

      int err = pthread_mutex_timedlock (&self->cndmutex, timeout);

      if (!err)
        {
          RESOURCE_STATE (NOBUG_FLAG_RAW(flag), NOBUG_RESOURCE_EXCLUSIVE, *handle);
        }
      else
        {
          NOBUG_RESOURCE_LEAVE_RAW(flag, *handle) /*{}*/;
          lumiera_lockerror_set (err, flag, __func__);
          return NULL;
        }
    }

  return self;
}


static inline LumieraCondition
lumiera_condition_wait (LumieraCondition self, struct nobug_flag* flag, struct nobug_resource_user** handle)
{
  if (self)
    {
      NOBUG_RESOURCE_STATE_RAW (flag, NOBUG_RESOURCE_WAITING, *handle);

      pthread_cond_wait (&self->cond, &self->cndmutex);

      NOBUG_RESOURCE_STATE_RAW (flag, NOBUG_RESOURCE_EXCLUSIVE, *handle);
    }
  return self;
}


static inline LumieraCondition
lumiera_condition_timedwait (LumieraCondition self,
                             const struct timespec* timeout,
                             struct nobug_flag* flag,
                             struct nobug_resource_user** handle)
{
  if (self)
    {
      NOBUG_RESOURCE_STATE_RAW (flag, NOBUG_RESOURCE_WAITING, *handle);

      int err;
      do {
        err = pthread_cond_timedwait (&self->cond, &self->cndmutex, timeout);
      } while(err == EINTR);

      NOBUG_RESOURCE_STATE_RAW (flag, NOBUG_RESOURCE_EXCLUSIVE, *handle);

      if (err)
        {
          lumiera_lockerror_set (err, flag, __func__);
          return NULL;
        }
    }

  return self;
}



static inline void
lumiera_condition_signal (LumieraCondition self, struct nobug_flag* flag)
{
  TRACE(NOBUG_FLAG_RAW(flag), "Signal %p", self);
  pthread_cond_signal (&self->cond);
}


static inline void
lumiera_condition_broadcast (LumieraCondition self, struct nobug_flag* flag)
{
  TRACE(NOBUG_FLAG_RAW(flag), "Broadcast %p", self);
  pthread_cond_broadcast (&self->cond);
}


static inline void
lumiera_condition_unlock (LumieraCondition self, struct nobug_flag* flag, struct nobug_resource_user** handle)
{
  REQUIRE(self);

  NOBUG_RESOURCE_LEAVE_RAW(flag, *handle)
    {
      if (pthread_mutex_unlock (&self->cndmutex))
        LUMIERA_DIE (LOCK_RELEASE);       /* never reached (in a correct program) */
    }
}


#endif
/*
// Local Variables:
// mode: C
// c-file-style: "gnu"
// indent-tabs-mode: nil
// End:
*/<|MERGE_RESOLUTION|>--- conflicted
+++ resolved
@@ -89,17 +89,6 @@
  * Must be used inside a CONDITION_SECTION.
  * @param expr Conditon which must become true, else the condition variable goes back into sleep
  */
-<<<<<<< HEAD
-#define LUMIERA_CONDITION_WAIT(expr)                                                                                    \
-  do {                                                                                                                  \
-    REQUIRE (lumiera_cond_section_.lock, "Condition mutex not locked");                                                 \
-    NOBUG_RESOURCE_STATE_RAW (lumiera_cond_section_.flag, NOBUG_RESOURCE_WAITING, lumiera_cond_section_.rh)             \
-      {                                                                                                                 \
-        pthread_cond_wait (&((LumieraCondition)lumiera_cond_section_.lock)->cond,                                       \
-                           &((LumieraCondition)lumiera_cond_section_.lock)->cndmutex);                                  \
-        NOBUG_RESOURCE_STATE_RAW (lumiera_cond_section_.flag, NOBUG_RESOURCE_EXCLUSIVE, lumiera_cond_section_.rh);      \
-      }                                                                                                                 \
-=======
 #define LUMIERA_CONDITION_WAIT(expr)                                    \
   do {                                                                  \
     REQUIRE (lumiera_lock_section_.lock, "Condition mutex not locked"); \
@@ -124,7 +113,6 @@
                                       lumiera_lock_section_.flag,       \
                                       &lumiera_lock_section_.rh))       \
       break;                                                            \
->>>>>>> a045479c
   } while (!(expr))
 
 
