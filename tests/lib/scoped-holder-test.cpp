/*
  ScopedHolder(Test)  -  holding and owning noncopyable objects
 
  Copyright (C)         Lumiera.org
    2008,               Hermann Vosseler <Ichthyostega@web.de>
 
  This program is free software; you can redistribute it and/or
  modify it under the terms of the GNU General Public License as
  published by the Free Software Foundation; either version 2 of the
  License, or (at your option) any later version.
 
  This program is distributed in the hope that it will be useful,
  but WITHOUT ANY WARRANTY; without even the implied warranty of
  MERCHANTABILITY or FITNESS FOR A PARTICULAR PURPOSE.  See the
  GNU General Public License for more details.
 
  You should have received a copy of the GNU General Public License
  along with this program; if not, write to the Free Software
  Foundation, Inc., 675 Mass Ave, Cambridge, MA 02139, USA.
 
* *****************************************************/



#include "lib/test/run.hpp"
#include "lib/test/test-helper.hpp"
#include "lib/util.hpp"
#include "lib/error.hpp"

#include "lib/scoped-holder.hpp"
#include "testdummy.hpp"

#include <boost/noncopyable.hpp>
#include <iostream>
#include <map>


namespace lib {
namespace test{
  
  using ::Test;
  using util::isnil;
  using lumiera::error::LUMIERA_ERROR_LOGIC;
  
  using std::map;
  using std::cout;
  
  typedef ScopedHolder<Dummy>    HolderD;
  typedef ScopedPtrHolder<Dummy> PtrHolderD;
  
  
  /**********************************************************************************
   *  @test ScopedHolder and ScopedPtrHolder are initially empty and copyable. 
   *        After taking ownership, they prohibit copy operations, manage the
   *        lifecycle of the contained object and provide smart-ptr like access.
   *        A series of identical tests is conducted both with the ScopedPtrHolder
   *        (the contained objects are heap allocated but managed by the holder)
   *        and with the ScopedHolder (objects placed inline)
   */
  class ScopedHolder_test : public Test
    {
      
      virtual void
      run (Arg)
        {
          
          cout << "checking ScopedHolder<Dummy>...\n";
          checkAllocation<HolderD>();
          checkErrorHandling<HolderD>();
          checkCopyProtocol<HolderD>();
          checkSTLContainer<HolderD>();
          
          cout << "checking ScopedPtrHolder<Dummy>...\n";
          checkAllocation<PtrHolderD>();
          checkErrorHandling<PtrHolderD>();
          checkCopyProtocol<PtrHolderD>();
          checkSTLContainer<PtrHolderD>();
        }
      
      void create_contained_object (HolderD&    holder) { holder.create();           }
      void create_contained_object (PtrHolderD& holder) { holder.reset(new Dummy()); }
      
      
      template<class HO>
      void
      checkAllocation()
        {
          CHECK (0==checksum);
          {
            HO holder;
            CHECK (!holder);
            CHECK (0==checksum);
            
            create_contained_object (holder);
            CHECK (holder);
            CHECK (false!=holder);
            CHECK (holder!=false);
            
            CHECK (0!=checksum);
            CHECK ( &(*holder));
            CHECK (holder->add(2) == checksum+2);
            
            Dummy *rawP = holder.get();
            CHECK (rawP);
            CHECK (holder);
            CHECK (rawP == &(*holder));
            CHECK (rawP->add(-5) == holder->add(-5));
            
            TRACE (test, "holder at %p", &holder);
            TRACE (test, "object at %p", holder.get() );
            TRACE (test, "size(object) = %lu", sizeof(*holder));
            TRACE (test, "size(holder) = %lu", sizeof(holder));
          }
          CHECK (0==checksum);
        }
      
      
      template<class HO>
      void
      checkErrorHandling()
        {
          CHECK (0==checksum);
          {
            HO holder;
            
            throw_in_ctor = true;
            try
              {
                create_contained_object (holder);
                NOTREACHED ();
              }
            catch (int val)
              {
                CHECK (0!=checksum);
                checksum -= val;
                CHECK (0==checksum);
              }
            CHECK (!holder); /* because the exception happens in ctor
                                 object doesn't count as "created" */
            throw_in_ctor = false;
          }
          CHECK (0==checksum);
        }
      
      
      template<class HO>
      void
      checkCopyProtocol()
        {
          CHECK (0==checksum);
          {
            HO holder;
            HO holder2 (holder);
            holder2 = holder;
            // copy and assignment of empty holders is tolerated
            
            // but after enclosing an object it will be copy protected...
            CHECK (!holder);
            create_contained_object (holder);
            CHECK (holder);
            long currSum = checksum;
            void* adr = holder.get();
<<<<<<< HEAD
            try
              {
                holder2 = holder;
                NOTREACHED ();
              }
            catch (lumiera::error::Logic&)
              {
                CHECK (holder);
                CHECK (!holder2);
                CHECK (holder.get()==adr);
                CHECK (checksum==currSum);
              }
            
            try
              {
                holder = holder2;
                NOTREACHED ();
              }
            catch (lumiera::error::Logic&)
              {
                CHECK (holder);
                CHECK (!holder2);
                CHECK (holder.get()==adr);
                CHECK (checksum==currSum);
              }
=======
            
            VERIFY_ERROR(LOGIC, holder2 = holder );
            ASSERT (holder);
            ASSERT (!holder2);
            ASSERT (holder.get()==adr);
            ASSERT (checksum==currSum);
            
            VERIFY_ERROR(LOGIC, holder = holder2 );
            ASSERT (holder);
            ASSERT (!holder2);
            ASSERT (holder.get()==adr);
            ASSERT (checksum==currSum);
>>>>>>> e7191ed3
            
            create_contained_object (holder2);
            CHECK (holder2);
            CHECK (checksum != currSum);
            currSum = checksum;
<<<<<<< HEAD
            try
              {
                holder = holder2;
                NOTREACHED ();
              }
            catch (lumiera::error::Logic&)
              {
                CHECK (holder);
                CHECK (holder2);
                CHECK (holder.get()==adr);
                CHECK (checksum==currSum);
              }
            
            try
              {
                HO holder3 (holder2);
                NOTREACHED ();
              }
            catch (lumiera::error::Logic&)
              {
                CHECK (holder);
                CHECK (holder2);
                CHECK (checksum==currSum);
              }
=======

            VERIFY_ERROR(LOGIC, holder = holder2 );
            ASSERT (holder);
            ASSERT (holder2);
            ASSERT (holder.get()==adr);
            ASSERT (checksum==currSum);
            
            VERIFY_ERROR(LOGIC, HO holder3 (holder2) );
            ASSERT (holder);
            ASSERT (holder2);
            ASSERT (checksum==currSum);
>>>>>>> e7191ed3
          }
          CHECK (0==checksum);
        }
      
      
      /** @test collection of noncopyable objects
       *        maintained within a STL map
       */
      template<class HO>
      void
      checkSTLContainer()
        {
          typedef std::map<int,HO> MapHO;
          
          CHECK (0==checksum);
          {
            MapHO maph;
            CHECK (isnil (maph));
            
            for (uint i=0; i<100; ++i)
              {
                HO & contained = maph[i];
                CHECK (!contained);
              }                      // 100 holder objects created by sideeffect
                                    
            CHECK (0==checksum);  // ..... without creating any contained object!
            CHECK (!isnil (maph));
            CHECK (100==maph.size());
            
            for (uint i=0; i<100; ++i)
              {
                create_contained_object (maph[i]);
                CHECK (maph[i]);
                CHECK (0 < maph[i]->add(12));
              }
            CHECK (100==maph.size());
            CHECK (0!=checksum);
            
            
            long value55 = maph[55]->add(0); 
            long currSum = checksum;
            
            CHECK (1 == maph.erase(55));
            CHECK (checksum == currSum - value55); // proves object#55's dtor has been invoked
            CHECK (maph.size() == 99);
            
            maph[55];                            // create new empty holder by sideeffect...
            CHECK (&maph[55]);
            CHECK (!maph[55]);
            CHECK (maph.size() == 100);
          }
          CHECK (0==checksum);
        }
      
      
    };
  
  LAUNCHER (ScopedHolder_test, "unit common");
  
  
}} // namespace lib::test
<|MERGE_RESOLUTION|>--- conflicted
+++ resolved
@@ -50,7 +50,7 @@
   
   
   /**********************************************************************************
-   *  @test ScopedHolder and ScopedPtrHolder are initially empty and copyable. 
+   *  @test ScopedHolder and ScopedPtrHolder are initially empty and copyable.
    *        After taking ownership, they prohibit copy operations, manage the
    *        lifecycle of the contained object and provide smart-ptr like access.
    *        A series of identical tests is conducted both with the ScopedPtrHolder
@@ -135,7 +135,7 @@
                 checksum -= val;
                 CHECK (0==checksum);
               }
-            CHECK (!holder); /* because the exception happens in ctor
+            CHECK (!holder);  /* because the exception happens in ctor
                                  object doesn't count as "created" */
             throw_in_ctor = false;
           }
@@ -160,89 +160,34 @@
             CHECK (holder);
             long currSum = checksum;
             void* adr = holder.get();
-<<<<<<< HEAD
-            try
-              {
-                holder2 = holder;
-                NOTREACHED ();
-              }
-            catch (lumiera::error::Logic&)
-              {
-                CHECK (holder);
-                CHECK (!holder2);
-                CHECK (holder.get()==adr);
-                CHECK (checksum==currSum);
-              }
-            
-            try
-              {
-                holder = holder2;
-                NOTREACHED ();
-              }
-            catch (lumiera::error::Logic&)
-              {
-                CHECK (holder);
-                CHECK (!holder2);
-                CHECK (holder.get()==adr);
-                CHECK (checksum==currSum);
-              }
-=======
             
             VERIFY_ERROR(LOGIC, holder2 = holder );
-            ASSERT (holder);
-            ASSERT (!holder2);
-            ASSERT (holder.get()==adr);
-            ASSERT (checksum==currSum);
+            CHECK (holder);
+            CHECK (!holder2);
+            CHECK (holder.get()==adr);
+            CHECK (checksum==currSum);
             
             VERIFY_ERROR(LOGIC, holder = holder2 );
-            ASSERT (holder);
-            ASSERT (!holder2);
-            ASSERT (holder.get()==adr);
-            ASSERT (checksum==currSum);
->>>>>>> e7191ed3
+            CHECK (holder);
+            CHECK (!holder2);
+            CHECK (holder.get()==adr);
+            CHECK (checksum==currSum);
             
             create_contained_object (holder2);
             CHECK (holder2);
             CHECK (checksum != currSum);
             currSum = checksum;
-<<<<<<< HEAD
-            try
-              {
-                holder = holder2;
-                NOTREACHED ();
-              }
-            catch (lumiera::error::Logic&)
-              {
-                CHECK (holder);
-                CHECK (holder2);
-                CHECK (holder.get()==adr);
-                CHECK (checksum==currSum);
-              }
-            
-            try
-              {
-                HO holder3 (holder2);
-                NOTREACHED ();
-              }
-            catch (lumiera::error::Logic&)
-              {
-                CHECK (holder);
-                CHECK (holder2);
-                CHECK (checksum==currSum);
-              }
-=======
-
+            
             VERIFY_ERROR(LOGIC, holder = holder2 );
-            ASSERT (holder);
-            ASSERT (holder2);
-            ASSERT (holder.get()==adr);
-            ASSERT (checksum==currSum);
+            CHECK (holder);
+            CHECK (holder2);
+            CHECK (holder.get()==adr);
+            CHECK (checksum==currSum);
             
             VERIFY_ERROR(LOGIC, HO holder3 (holder2) );
-            ASSERT (holder);
-            ASSERT (holder2);
-            ASSERT (checksum==currSum);
->>>>>>> e7191ed3
+            CHECK (holder);
+            CHECK (holder2);
+            CHECK (checksum==currSum);
           }
           CHECK (0==checksum);
         }
@@ -268,7 +213,7 @@
                 CHECK (!contained);
               }                      // 100 holder objects created by sideeffect
                                     
-            CHECK (0==checksum);  // ..... without creating any contained object!
+            CHECK (0==checksum);   // ..... without creating any contained object!
             CHECK (!isnil (maph));
             CHECK (100==maph.size());
             
@@ -289,7 +234,7 @@
             CHECK (checksum == currSum - value55); // proves object#55's dtor has been invoked
             CHECK (maph.size() == 99);
             
-            maph[55];                            // create new empty holder by sideeffect...
+            maph[55];                              // create new empty holder by sideeffect...
             CHECK (&maph[55]);
             CHECK (!maph[55]);
             CHECK (maph.size() == 100);
@@ -303,4 +248,4 @@
   LAUNCHER (ScopedHolder_test, "unit common");
   
   
-}} // namespace lib::test
+}} // namespace lib::test