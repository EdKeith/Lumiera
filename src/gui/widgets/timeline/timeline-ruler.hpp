--- conflicted
+++ resolved
@@ -44,13 +44,10 @@
 class TimelineRuler : public Gtk::DrawingArea
 {
 public:
-<<<<<<< HEAD
-=======
   /**
    * Constructor
    * @param timeline_widget The owner widget of this ruler.
    */
->>>>>>> b594ffb3
   TimelineRuler(
     lumiera::gui::widgets::TimelineWidget *timeline_widget);
   
@@ -62,11 +59,6 @@
    */
   void set_mouse_chevron_offset(int offset);
   
-<<<<<<< HEAD
-  void update_view();
-
-=======
->>>>>>> b594ffb3
   /* ===== Events ===== */
 private:
   /**
@@ -113,16 +105,6 @@
   void on_size_allocate(Gtk::Allocation& allocation);
   
 private:
-<<<<<<< HEAD
-  void draw_ruler(Cairo::RefPtr<Cairo::Context> cairo,
-    const Gdk::Rectangle ruler_rect);
-
-  void draw_mouse_chevron(Cairo::RefPtr<Cairo::Context> cairo,
-    const Gdk::Rectangle ruler_rect);
-    
-  void draw_selection(Cairo::RefPtr<Cairo::Context> cairo,
-    const Gdk::Rectangle ruler_rect);
-=======
   /* ===== Internal Methods ===== */
 
   /**
@@ -130,7 +112,6 @@
    * of the moving end of the playback period.
    */
   void set_leading_x(const int x);
->>>>>>> b594ffb3
 
   /**
    * Draws the ruler graduations.
@@ -182,8 +163,6 @@
   void read_styles();
   
 private:
-<<<<<<< HEAD
-=======
 
   // State values
   
@@ -199,7 +178,6 @@
    * of that point.
    */
   gavl_time_t pinnedDragTime;
->>>>>>> b594ffb3
   
   // Indicated values
   /**
@@ -228,12 +206,6 @@
    */
   lumiera::gui::widgets::TimelineWidget *timelineWidget;
   
-<<<<<<< HEAD
-  // Owner
-  lumiera::gui::widgets::TimelineWidget *timelineWidget;
-  
-  // Cached ruler image
-=======
   /**
    * The caches image of the ruler, over which the chevrons etc. will
    * be drawn.
@@ -241,7 +213,6 @@
    * infrequently in comparison to the chevrons, thus improving
    * performance somewhat.
    */
->>>>>>> b594ffb3
   Cairo::RefPtr<Cairo::ImageSurface> rulerImage;
 };
 
