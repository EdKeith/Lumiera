--- conflicted
+++ resolved
@@ -5,9 +5,6 @@
 
 // 8/07  - how to control NOBUG??
 //         execute with   NOBUG_LOG='ttt:TRACE' bin/try
-// 1/08  - working out a static initialisation problem for Visitor (Tag creation)
-// 1/08  - check 64bit longs
-// 4/08  - comparison operators on shared_ptr<Asset>
 
 
 #include <nobug.h>
@@ -18,25 +15,12 @@
 
 using std::string;
 using std::cout;
-<<<<<<< HEAD
 
 
 
 
-int main (int argc, char* argv[])
-=======
-using boost::format;
-
-
-  namespace {
-      
-      boost::format fmt ("<%2i>");
-      
-  }
-  
 int 
 main (int argc, char* argv[])
->>>>>>> d7398d4f
   {
     
     NOBUG_INIT;
