--- conflicted
+++ resolved
@@ -37,28 +37,6 @@
 /**
  * Mutual exclusive section.
  */
-<<<<<<< HEAD
-#define LUMIERA_MUTEX_SECTION(nobugflag, mtx)                                                   \
-  for (lumiera_sectionlock NOBUG_CLEANUP(lumiera_sectionlock_ensureunlocked)                    \
-         lumiera_lock_section_ = {                                                              \
-         (void*)1, lumiera_mutex_unlock_cb NOBUG_ALPHA_COMMA_NULL NOBUG_ALPHA_COMMA_NULL};      \
-       lumiera_lock_section_.lock;)                                                             \
-    for (                                                                                       \
-         ({                                                                                     \
-           lumiera_lock_section_.lock = (mtx);                                                  \
-           NOBUG_IF_ALPHA(lumiera_lock_section_.flag = &NOBUG_FLAG(nobugflag);)                 \
-           RESOURCE_WAIT (nobugflag, (mtx)->rh, "acquire mutex", lumiera_lock_section_.rh)      \
-             {                                                                                  \
-               if (pthread_mutex_lock (&(mtx)->mutex))                                          \
-                 LUMIERA_DIE (LOCK_ACQUIRE);                                                    \
-               RESOURCE_STATE (nobugflag, NOBUG_RESOURCE_EXCLUSIVE, lumiera_lock_section_.rh);  \
-             }                                                                                  \
-         });                                                                                    \
-         lumiera_lock_section_.lock;                                                            \
-         ({                                                                                     \
-           LUMIERA_MUTEX_SECTION_UNLOCK;                                                        \
-         }))
-=======
 #define LUMIERA_MUTEX_SECTION(nobugflag, mtx)                                                                   \
   for (lumiera_sectionlock NOBUG_CLEANUP(lumiera_sectionlock_ensureunlocked)                                    \
          lumiera_lock_section_ = {                                                                              \
@@ -76,7 +54,6 @@
        ({                                                                                                       \
          LUMIERA_MUTEX_SECTION_UNLOCK;                                                                          \
        }))
->>>>>>> f1efdc06
 
 
 /**
@@ -86,32 +63,6 @@
  * This macro should only be used inside LUMIERA_MUTEX_SECTION and should be
  * called on the correct mutexes, period.
  */
-<<<<<<< HEAD
-
-#define LUMIERA_MUTEX_SECTION_CHAIN(nobugflag, mtx)                                             \
-  for (lumiera_sectionlock *lumiera_lock_section_old_ = &lumiera_lock_section_,                 \
-         NOBUG_CLEANUP(lumiera_sectionlock_ensureunlocked) lumiera_lock_section_ = {            \
-         (void*)1, lumiera_mutex_unlock_cb NOBUG_ALPHA_COMMA_NULL NOBUG_ALPHA_COMMA_NULL};      \
-       lumiera_lock_section_.lock;)                                                             \
-    for (                                                                                       \
-         ({                                                                                     \
-           REQUIRE (lumiera_lock_section_old_->lock, "section prematurely unlocked");           \
-           lumiera_lock_section_.lock = mtx;                                                    \
-           NOBUG_IF_ALPHA(lumiera_lock_section_.flag = &NOBUG_FLAG(nobugflag);)                 \
-           RESOURCE_WAIT (nobugflag, (mtx)->rh, "acquire mutex", lumiera_lock_section_.rh)      \
-             {                                                                                  \
-               if (pthread_mutex_lock (&(mtx)->mutex))                                          \
-                 LUMIERA_DIE (LOCK_ACQUIRE);                                                    \
-               RESOURCE_STATE (nobugflag, NOBUG_RESOURCE_EXCLUSIVE, lumiera_lock_section_.rh);  \
-               LUMIERA_SECTION_UNLOCK_(lumiera_lock_section_old_);                              \
-             }                                                                                  \
-         });                                                                                    \
-         lumiera_lock_section_.lock;                                                            \
-         ({                                                                                     \
-           LUMIERA_MUTEX_SECTION_UNLOCK;                                                        \
-         }))
-
-=======
 #define LUMIERA_MUTEX_SECTION_CHAIN(nobugflag, mtx)                                                             \
   for (lumiera_sectionlock *lumiera_lock_section_old_ = &lumiera_lock_section_,                                 \
          NOBUG_CLEANUP(lumiera_sectionlock_ensureunlocked) lumiera_lock_section_ = {                            \
@@ -131,7 +82,6 @@
        ({                                                                                                       \
          LUMIERA_MUTEX_SECTION_UNLOCK;                                                                          \
        }))
->>>>>>> f1efdc06
 
 #define LUMIERA_MUTEX_SECTION_UNLOCK            \
   LUMIERA_SECTION_UNLOCK_(&lumiera_lock_section_)
