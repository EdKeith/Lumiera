--- conflicted
+++ resolved
@@ -3494,11 +3494,7 @@
 &lt;!--}}}--&gt;
 </pre>
 </div>
-<<<<<<< HEAD
 <div title="TestSh" modifier="CehTeh" modified="200708182045" created="200708131509" tags="buildsys organization testsuite" changecount="12">
-=======
-<div title="TestSh" modifier="CehTeh" modified="200708292226" created="200708131509" changecount="6">
->>>>>>> b5ddc39a
 <pre>! The Test Script
 To drive the various tests, we use the script {{{tests/test.sh}}}. All tests are run under valgrind control if available unless {{{VALGRINDFLAGS=DISABLE}}} is defined. 
 * The SCons buildsystem will build and run the testcode when executing the target {{{scons tests}}}.
