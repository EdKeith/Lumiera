--- conflicted
+++ resolved
@@ -747,7 +747,6 @@
 }
 //}}}</pre>
 </div>
-<<<<<<< HEAD
 <div title="Cinelerra3DesignProcess" modifier="CehTeh" modified="200706181203" created="200706181202" changecount="2">
 <pre>! Cinelerra3 design process
 A lightweight formalized process how people can add proposals for the Cinelerra3 development.
@@ -785,20 +784,16 @@
 Wiki works it is simple to use and just flexible enough to handle the task. I don't go to install any other software for such tasks on my server. While the design progresses I'd propose to move our work into git repositories and eventually phase this wiki pages out anyways. I'd rather like to start out distributed/git right away .. but git gives us only a fine storage layer, for a design process we need some good presentation layer (later when using git and starting the implementation everyones favorite editor serves for that) I have no better ideas yet to solve the presentation problem other than using this wiki (or maybe bouml).
 </pre>
 </div>
-<div title="Cinelerra3Wiki" modifier="CehTeh" modified="200706181204" created="200706172308" changecount="4">
-<pre>This 'index.html' becomes the entry point of some tiddlywikis managed under git. There is a 'empty.html' in the same folder serving as template for generating new wikis. Please refrain from editing it.
-
-* I started a GitNotes where we will collect some information about git, howto and special setups
-* we maintain (semi-) final design docs in DesignDocumentation</pre>
-=======
 <div title="Cinelerra3Wiki" modifier="Ichthyostega" modified="200706190136" created="200706172308" changecount="4">
 <pre>This 'index.html' becomes the entry point of some tiddlywikis managed under git. There is a 'empty.html' in the same folder serving as template for generating new wikis. Please refrain from editing it.
 
+* I started a GitNotes where we will collect some information about git, howto and special setups
+* we maintain (semi-) final design docs in DesignDocumentation
+
 !Design Draft
 to get started, we create design drafts emphasizing different aspects and regions of Cinelerra-3
 
- * Ichthyo focuses mainly on the Render Engine and its interconnection to the EDL. &lt;html&gt;&lt;a href=&quot;ichthyo-draft.html&quot;&gt;see this separate wiki page&lt;/a&gt;&lt;/html&gt;</pre>
->>>>>>> 904c82bb
+* Ichthyo focuses mainly on the Render Engine and its interconnection to the EDL. &lt;html&gt;&lt;a href=&quot;ichthyo-draft.html&quot;&gt;see this separate wiki page&lt;/a&gt;&lt;/html&gt;</pre>
 </div>
 <div title="DefaultTiddlers" modifier="CehTeh" created="200706172308" changecount="1">
 <pre>GettingStarted
