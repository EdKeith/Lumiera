--- conflicted
+++ resolved
@@ -51,21 +51,17 @@
 #include <boost/scoped_ptr.hpp>
 #include <boost/noncopyable.hpp>
 
-<<<<<<< HEAD
-#include "lib/multithread.hpp"
 #include "lib/error.hpp"
-=======
-#include "include/error.hpp"
 #include "lib/sync-classlock.hpp"
->>>>>>> bd2ead37
 #include "lib/scopedholder.hpp"
 #include "lib/scopedholdertransfer.hpp"
 
 
 
 namespace lib {
+  
   using boost::scoped_ptr;
-
+  
   /**
    * A pile of objects sharing common allocation and lifecycle.
    * AllocationCluster owns a number of object families of various types.
