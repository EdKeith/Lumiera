--- conflicted
+++ resolved
@@ -38,20 +38,12 @@
 const int TimelinePanel::ZoomToolSteps = 2; // 2 seems comfortable
 
 TimelinePanel::TimelinePanel() :
-<<<<<<< HEAD
-  Panel("timeline", _("Timeline"), "timeline_panel"),
-  arrowTool(Gtk::StockID("arrow")),
-  iBeamTool(Gtk::StockID("i_beam")),
-  zoomIn(Stock::ZOOM_IN),
-  zoomOut(Stock::ZOOM_OUT),
-=======
   Panel("timeline", _("Timeline"), "panel_timeline"),
   arrowTool(Gtk::StockID("tool_arrow")),
   iBeamTool(Gtk::StockID("tool_i_beam")),
   zoomIn(Stock::ZOOM_IN),
   zoomOut(Stock::ZOOM_OUT),
   timeIndicator(),
->>>>>>> b594ffb3
   updatingToolbar(false)
 {
   // Setup the widget
@@ -59,61 +51,31 @@
     mem_fun(this, &TimelinePanel::on_mouse_hover));
   
   // Setup the toolbar
-<<<<<<< HEAD
-=======
   timeIndicatorButton.set_label_widget(timeIndicator);
   toolbar.append(timeIndicatorButton);
   
   toolbar.append(seperator1);
   
->>>>>>> b594ffb3
   toolbar.append(arrowTool, mem_fun(this,
     &TimelinePanel::on_arrow_tool));
   toolbar.append(iBeamTool, mem_fun(this,
     &TimelinePanel::on_ibeam_tool));
-<<<<<<< HEAD
-  toolbar.append(seperator1);
-  toolbar.append(zoomIn, mem_fun(this, &TimelinePanel::on_zoom_in));
-  toolbar.append(zoomOut, mem_fun(this, &TimelinePanel::on_zoom_out));
-  
-  toolbar.set_icon_size(IconSize(ICON_SIZE_LARGE_TOOLBAR));
-=======
   toolbar.append(seperator2);
   toolbar.append(zoomIn, mem_fun(this, &TimelinePanel::on_zoom_in));
   toolbar.append(zoomOut, mem_fun(this, &TimelinePanel::on_zoom_out));
   
 // doesn't compile on Etch
 //  toolbar.set_icon_size(IconSize(ICON_SIZE_LARGE_TOOLBAR));
->>>>>>> b594ffb3
   toolbar.set_toolbar_style(TOOLBAR_ICONS);
   
   // Add the toolbar
   pack_start(toolbar, PACK_SHRINK);
   pack_start(timelineWidget, PACK_EXPAND_WIDGET);
   
-<<<<<<< HEAD
-=======
   // Set the initial UI state
->>>>>>> b594ffb3
   update_tool_buttons();
   update_zoom_buttons();
   show_time(0);
-}
-
-void
-TimelinePanel::on_arrow_tool()
-{
-  if(updatingToolbar) return;
-  timelineWidget.set_tool(timeline::Arrow);
-  update_tool_buttons();
-}
-
-void
-TimelinePanel::on_ibeam_tool()
-{
-  if(updatingToolbar) return;
-  timelineWidget.set_tool(timeline::IBeam);
-  update_tool_buttons();
 }
 
 void
@@ -148,15 +110,12 @@
 }
 
 void
-<<<<<<< HEAD
-=======
 TimelinePanel::on_mouse_hover(gavl_time_t time)
 {
   show_time(time);
 }
 
 void
->>>>>>> b594ffb3
 TimelinePanel::update_tool_buttons()
 {    
   if(!updatingToolbar)
