/*
  error.c  -  Lumiera Error handling

  Copyright (C)         Lumiera.org
    2008,               Christian Thaeter <ct@pipapo.org>

  This program is free software; you can redistribute it and/or
  modify it under the terms of the GNU General Public License as
  published by the Free Software Foundation; either version 2 of the
  License, or (at your option) any later version.

  This program is distributed in the hope that it will be useful,
  but WITHOUT ANY WARRANTY; without even the implied warranty of
  MERCHANTABILITY or FITNESS FOR A PARTICULAR PURPOSE.  See the
  GNU General Public License for more details.

  You should have received a copy of the GNU General Public License
  along with this program; if not, write to the Free Software
  Foundation, Inc., 675 Mass Ave, Cambridge, MA 02139, USA.
*/

#include <pthread.h>

#include "lib/error.h"

/**
 * @file
 * C Error handling in Lumiera.
 */


/*
  predefined errors
*/
LUMIERA_ERROR_DEFINE (ERRNO, "errno");
LUMIERA_ERROR_DEFINE (EERROR, "could not initialize error system");
LUMIERA_ERROR_DEFINE (UNKNOWN, "unknown error");


/* Thread local storage */
static pthread_key_t lumiera_error_tls;
static pthread_once_t lumiera_error_initialized = PTHREAD_ONCE_INIT;

/**
 * Holding error and some context data.
 */
struct lumiera_errorcontext_struct
{
  lumiera_err err;
  char* extra;
};

typedef struct lumiera_errorcontext_struct lumiera_errorcontext;
typedef lumiera_errorcontext* LumieraErrorcontext;


static void
lumiera_error_tls_delete (void* err)
{
  if (err)
<<<<<<< HEAD
    {
      free (((LumieraErrorcontext)err)->extra);
      free (err);
    }
=======
    free (((LumieraErrorcontext)err)->extra);
  free(err);
>>>>>>> 26f88bc3
}

static void
lumiera_error_tls_init (void)
{
  if (!!pthread_key_create (&lumiera_error_tls, lumiera_error_tls_delete))
    LUMIERA_DIE (EERROR);
}


LumieraErrorcontext
lumiera_error_get (void)
{
  pthread_once (&lumiera_error_initialized, lumiera_error_tls_init);

  LumieraErrorcontext self = pthread_getspecific (lumiera_error_tls);
  if (!self)
    {
      /* malloc() and not lumiera_malloc() here because nothing else might be initialized when calling this */
      self = malloc (sizeof *self);
      if (!self)
        LUMIERA_DIE (EERROR);

      self->err = NULL;
      self->extra = NULL;
      pthread_setspecific (lumiera_error_tls, self);
    }

  return self;
}


lumiera_err
lumiera_error_set (lumiera_err nerr, const char* extra)
{
  LumieraErrorcontext self = lumiera_error_get ();

  if (!self->err)
    {
      self->err = nerr;
      free (self->extra);
      if (extra)
        self->extra = strdup (extra);
      else
        self->extra = NULL;
    }

  return self->err;
}


lumiera_err
lumiera_error (void)
{
  LumieraErrorcontext self = lumiera_error_get ();
  lumiera_err err = self->err;

  if (err)
    self->err = NULL;
  return err;
}

const char*
lumiera_error_extra (void)
{
  return lumiera_error_get ()->extra;
}


lumiera_err
lumiera_error_peek (void)
{
  return lumiera_error_get ()->err;
}

int
lumiera_error_expect (lumiera_err expected)
{
  LumieraErrorcontext self = lumiera_error_get ();
  lumiera_err err = self->err;

  if (err == expected)
    {
      if (err)
        self->err = NULL;
      return 1;
    }
  else
    return 0;
}<|MERGE_RESOLUTION|>--- conflicted
+++ resolved
@@ -58,15 +58,8 @@
 lumiera_error_tls_delete (void* err)
 {
   if (err)
-<<<<<<< HEAD
-    {
-      free (((LumieraErrorcontext)err)->extra);
-      free (err);
-    }
-=======
     free (((LumieraErrorcontext)err)->extra);
   free(err);
->>>>>>> 26f88bc3
 }
 
 static void
