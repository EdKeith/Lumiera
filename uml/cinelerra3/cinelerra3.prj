--- conflicted
+++ resolved
@@ -1,12 +1,7 @@
 format 38
 "cinelerra3"
-<<<<<<< HEAD
-  revision 16
-  modified_by 10 "ct"
-=======
   revision 21
   modified_by 5 "hiv"
->>>>>>> cdeaf024
   cpp_root_dir "../../src/"
 
 
