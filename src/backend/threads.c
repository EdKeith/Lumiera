--- conflicted
+++ resolved
@@ -22,10 +22,6 @@
 //TODO: Support library includes//
 
 #include "include/logging.h"
-<<<<<<< HEAD
-#include "lib/mutex.h"
-=======
->>>>>>> a698128c
 #include "lib/safeclib.h"
 
 
@@ -53,7 +49,6 @@
 // enum string trick: expands as an array of thread class name strings
 const char* lumiera_threadclass_names[] = {
   LUMIERA_THREAD_CLASSES
-<<<<<<< HEAD
 };
 
 #undef LUMIERA_THREAD_CLASS
@@ -63,38 +58,6 @@
   LUMIERA_THREAD_STATES
 };
 #undef LUMIERA_THREAD_STATE
-
-static void* thread_loop (void* arg)
-{
-  (void)arg;
-  return 0;
-}
-
-// TODO: new implementation, remove the above one
-// maybe this shouldn't return LumieraThread at all
-// when this is called it should have already been decided that the function
-// shall run in parallel, as a thread
-LumieraThread
-lumiera_thread_run (enum lumiera_thread_class kind,
-                    void (*function)(void *),
-                    void * arg,
-=======
-};
-
-#undef LUMIERA_THREAD_CLASS
-
-#define LUMIERA_THREAD_STATE(name) #name,
-const char* lumiera_threadstate_names[] = {
-  LUMIERA_THREAD_STATES
-};
-#undef LUMIERA_THREAD_STATE
-
-struct lumiera_thread_mockup
-{
-  void (*fn)(void*);
-  void* arg;
-  LumieraCondition finished;
-};
 
 static void* thread_loop (void* thread)
 {
@@ -137,7 +100,7 @@
   //  REQUIRE (function, "invalid function");
 
   // ask the threadpool for a thread (it might create a new one)
-  LumieraThread self = lumiera_threadpool_acquire_thread(kind, purpose, flag);
+  LumieraThread self = lumiera_threadpool_acquire_thread (kind, purpose, flag);
 
   // set the function and data to be run
   self->function = function;
@@ -146,36 +109,8 @@
   // and let it really run (signal the condition var, the thread waits on it)
   self->state = LUMIERA_THREADSTATE_WAKEUP;
 
-  LUMIERA_CONDITION_SECTION(threads, &self->signal)
+  LUMIERA_CONDITION_SECTION (cond_sync, self->finished)
     LUMIERA_CONDITION_SIGNAL;
-
-  // NOTE: example only, add solid error handling!
-
-  return self;
-}
-
-/**
- * Create a new thread structure with a matching pthread
- */
-LumieraThread
-lumiera_thread_new (enum lumiera_thread_class kind,
->>>>>>> a698128c
-                    const char* purpose,
-                    struct nobug_flag* flag,
-                    pthread_attr_t* attrs)
-{
-<<<<<<< HEAD
-  (void)function;
-  (void)arg;
-  // ask the threadpool for a thread (it might create a new one)
-  LumieraThread self = lumiera_threadpool_acquire_thread (kind, purpose, flag);
-
-  // TODO: set the function and data to be run
-  //  lumiera_thread_set_func_data (self, start_routine, arg, purpose, flag);
-
-  // and let it really run (signal the condition var, the thread waits on it)
-  LUMIERA_RECCONDITION_SECTION (cond_sync, self->finished)
-    LUMIERA_RECCONDITION_SIGNAL;
 
   // NOTE: example only, add solid error handling!
 
@@ -193,26 +128,11 @@
 {
   // TODO: do something with these:
   (void) purpose;
-  (void) flag;
-=======
-  // TODO: do something with these:
-  (void) purpose;
->>>>>>> a698128c
   REQUIRE (kind < LUMIERA_THREADCLASS_COUNT, "invalid thread kind specified: %d", kind);
   REQUIRE (attrs, "invalid pthread attributes structure passed");
 
   LumieraThread self = lumiera_malloc (sizeof (*self));
-<<<<<<< HEAD
   llist_init (&self->node);
-  lumiera_reccondition_init (&self->finished, "thread-control-condition", flag);
-  self->kind = kind;
-  self->state = LUMIERA_THREADSTATE_IDLE;
-
-  //REQUIRE (thread_loop);
-  int error = pthread_create (&self->id, attrs, &thread_loop, self);
-  ENSURE (error == 0 || EAGAIN == error, "pthread returned %d:%s", error, strerror (error));
-=======
-  llist_init(&self->node);
   lumiera_condition_init (&self->signal, "thread-control", flag);
   self->kind = kind;
   self->state = LUMIERA_THREADSTATE_STARTUP;
@@ -221,7 +141,6 @@
 
   int error = pthread_create (&self->id, attrs, &thread_loop, self);
   ENSURE(error == 0 || EAGAIN == error, "pthread_create returned %d:%s", error, strerror(error));
->>>>>>> a698128c
   if (error)
     {
       // error here can only be EAGAIN, given the above ENSURE
@@ -234,15 +153,6 @@
 LumieraThread
 lumiera_thread_destroy (LumieraThread self)
 {
-<<<<<<< HEAD
-  REQUIRE (self, "trying to destroy an invalid thread");
-
-  // TODO: stop the pthread
-  llist_unlink (&self->node);
-  lumiera_reccondition_destroy (self->finished, &NOBUG_FLAG (threads));
-  //kind = 0;
-  //state = 0;
-=======
   TRACE(threads);
   REQUIRE (self, "trying to destroy an invalid thread");
 
@@ -266,17 +176,13 @@
   // condition has to be destroyed after joining with the thread
   lumiera_condition_destroy (&self->signal, &NOBUG_FLAG(threads));
 
->>>>>>> a698128c
   return self;
 }
 
 void
 lumiera_thread_delete (LumieraThread self)
 {
-<<<<<<< HEAD
-=======
   TRACE(threads);
->>>>>>> a698128c
   ECHO ("deleting thread");
   lumiera_free (lumiera_thread_destroy (self));
 }
