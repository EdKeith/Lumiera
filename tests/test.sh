--- conflicted
+++ resolved
@@ -105,11 +105,7 @@
 
 
 arg0="$0"
-<<<<<<< HEAD
-srcdir="$(dirname "$arg0")"
-=======
 TESTDIR="$(dirname "$arg0")"
->>>>>>> f1efdc06
 
 
 #libtool HEAD Libtool; libtool; support for libtool
@@ -151,18 +147,8 @@
             if [[ 'vgsuppression' -nt 'vgsuppression.supp' ]]; then
                 echo 'generating valgrind supression file'
 
-<<<<<<< HEAD
-                if [[ -x ".libs/vgsuppression" ]]; then
-                    ./libtool --mode=execute valgrind --leak-check=yes --show-reachable=yes -q --gen-suppressions=all vgsuppression 2>&1 \
-                        | awk '/^{/ {i = 1;} /^}/ {i = 0; print $0;} {if (i == 1) print $0;}' >vgsuppression.supp
-                else
-                    valgrind --leak-check=yes --show-reachable=yes -q --gen-suppressions=all ./vgsuppression 2>&1 \
-                        | awk '/^{/ {i = 1;} /^}/ {i = 0; print $0;} {if (i == 1) print $0;}' >vgsuppression.supp
-                fi
-=======
                 $LIBTOOL_EX $(which valgrind) ${VALGRINDFLAGS:---leak-check=yes --show-reachable=yes} -q --gen-suppressions=all vgsuppression 2>&1 \
                     | awk '/^{/ {i = 1;} /^}/ {i = 0; print $0;} {if (i == 1) print $0;}' >vgsuppression.supp
->>>>>>> f1efdc06
             fi
             valgrind="$(which valgrind) ${VALGRINDFLAGS:---leak-check=yes --show-reachable=no} --suppressions=vgsuppression.supp -q"
         else
@@ -391,10 +377,7 @@
             valgrind=
         fi
 
-<<<<<<< HEAD
-=======
         local condstack="1"
->>>>>>> f1efdc06
 	while read -r line; do
             local cmd="${line%%:*}:"
             local arg="${line#*: }"
@@ -503,11 +486,7 @@
         if declare -F | grep $TESTBIN >&/dev/null; then
             CALL=
         elif test -x $TESTBIN; then
-<<<<<<< HEAD
-            CALL="env $TESTBIN_PREFIX $valgrind"
-=======
             CALL="env $LIBTOOL_EX $valgrind"
->>>>>>> f1efdc06
         else
             CALL='-'
             echo -n >,stdout
@@ -648,23 +627,6 @@
     }
 }
 
-<<<<<<< HEAD
-function TESTING()
-{
-    echo
-    echo "$1"
-    echo -e "\n#### $1" >>,testlog
-
-    if [[ -x ".libs/$2" ]]; then
-        TESTBIN_PREFIX="./libtool --mode=execute"
-    else
-        TESTBIN_PREFIX=
-    fi
-    TESTBIN="$2"
-}
-
-=======
->>>>>>> f1efdc06
 TESTSUITES="${TESTSUITES}${1:+${TESTSUITES:+,}$1}"
 
 RUNTESTS