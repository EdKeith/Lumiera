/*
  timeline-panel.hpp  -  Definition of the timeline panel            
 
  Copyright (C)         Lumiera.org
    2008,               Joel Holdsworth <joel@airwebreathe.org.uk>
 
  This program is free software; you can redistribute it and/or
  modify it under the terms of the GNU General Public License as
  published by the Free Software Foundation; either version 2 of the
  License, or (at your option) any later version.
 
  This program is distributed in the hope that it will be useful,
  but WITHOUT ANY WARRANTY; without even the implied warranty of
  MERCHANTABILITY or FITNESS FOR A PARTICULAR PURPOSE.  See the
  GNU General Public License for more details.
 
  You should have received a copy of the GNU General Public License
  along with this program; if not, write to the Free Software
  Foundation, Inc., 675 Mass Ave, Cambridge, MA 02139, USA.
 
*/
/** @file timeline-panel.hpp
 ** This file contains the definition of the timeline panel
 */

#ifndef TIMELINE_PANEL_HPP
#define TIMELINE_PANEL_HPP

#include "panel.hpp"
#include "../widgets/timeline-widget.hpp"

using namespace lumiera::gui::widgets;

namespace lumiera {
namespace gui {
namespace panels {

/**
 * The definition of the timeline panel class, which holds timeline
 * widgets.
 */
class TimelinePanel : public Panel
{
public:
  /**
   * Constructor
   */
  TimelinePanel();

private:
  //----- Event Handlers -----//
  void on_arrow_tool();
  void on_ibeam_tool();
  
  void on_zoom_in();
  void on_zoom_out();
  
  void on_time_pressed();
  
  void on_mouse_hover(gavl_time_t time);
  
private:
  void update_tool_buttons();
  void update_zoom_buttons();
  
  void show_time(gavl_time_t time);

private:

  //----- Data -----//

  // Widgets
  Gtk::Toolbar toolbar;
  Gtk::HBox toolStrip;
  TimelineWidget timelineWidget;
  
  // Toolbar Widgets
  Gtk::ToggleToolButton arrowTool;
  Gtk::ToggleToolButton iBeamTool;
  
  Gtk::SeparatorToolItem seperator1;
  
  Gtk::ToolButton zoomIn;
  Gtk::ToolButton zoomOut;
  
<<<<<<< HEAD
=======
  Gtk::SeparatorToolItem seperator2;
  
  Gtk::Label timeIndicator;
  Gtk::ToolButton timeIndicatorButton;
  
>>>>>>> b594ffb3
  // Internals
  bool updatingToolbar;
  
  //----- Constants -----//
  static const int ZoomToolSteps;
};

}   // namespace panels
}   // namespace gui
}   // namespace lumiera

#endif // TIMELINE_PANEL_H<|MERGE_RESOLUTION|>--- conflicted
+++ resolved
@@ -83,14 +83,11 @@
   Gtk::ToolButton zoomIn;
   Gtk::ToolButton zoomOut;
   
-<<<<<<< HEAD
-=======
   Gtk::SeparatorToolItem seperator2;
   
   Gtk::Label timeIndicator;
   Gtk::ToolButton timeIndicatorButton;
   
->>>>>>> b594ffb3
   // Internals
   bool updatingToolbar;
   
